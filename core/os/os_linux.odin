--- conflicted
+++ resolved
@@ -270,126 +270,7 @@
 AT_REMOVEDIR        :: uintptr(0x200)
 AT_SYMLINK_NOFOLLOW :: uintptr(0x100)
 
-<<<<<<< HEAD
-=======
-_unix_open :: proc(path: cstring, flags: int, mode: int = 0o000) -> Handle {
-	when ODIN_ARCH != .arm64 {
-		res := int(intrinsics.syscall(unix.SYS_open, uintptr(rawptr(path)), uintptr(flags), uintptr(mode)))
-	} else { // NOTE: arm64 does not have open
-		res := int(intrinsics.syscall(unix.SYS_openat, uintptr(AT_FDCWD), uintptr(rawptr(path), uintptr(flags), uintptr(mode))))
-	}
-	return -1 if res < 0 else Handle(res)
-}
-
-_unix_close :: proc(fd: Handle) -> int {
-	return int(intrinsics.syscall(unix.SYS_close, uintptr(fd)))
-}
-
-_unix_read :: proc(fd: Handle, buf: rawptr, size: uint) -> int {
-	return int(intrinsics.syscall(unix.SYS_read, uintptr(fd), uintptr(buf), uintptr(size)))
-}
-
-_unix_write :: proc(fd: Handle, buf: rawptr, size: uint) -> int {
-	return int(intrinsics.syscall(unix.SYS_write, uintptr(fd), uintptr(buf), uintptr(size)))
-}
-
-_unix_seek :: proc(fd: Handle, offset: i64, whence: int) -> i64 {
-	when ODIN_ARCH == .amd64 || ODIN_ARCH == .arm64 {
-		return i64(intrinsics.syscall(unix.SYS_lseek, uintptr(fd), uintptr(offset), uintptr(whence)))
-	} else {
-		low := uintptr(offset & 0xFFFFFFFF)
-		high := uintptr(offset >> 32)
-		result: i64
-		res := i64(intrinsics.syscall(unix.SYS__llseek, uintptr(fd), high, low, &result, uintptr(whence)))
-		return -1 if res < 0 else result
-	}
-}
-
-_unix_stat :: proc(path: cstring, stat: ^OS_Stat) -> int {
-	when ODIN_ARCH == .amd64 {
-		return int(intrinsics.syscall(unix.SYS_stat, uintptr(rawptr(path)), uintptr(stat)))
-	} else when ODIN_ARCH != .arm64 {
-		return int(intrinsics.syscall(unix.SYS_stat64, uintptr(rawptr(path)), uintptr(stat)))
-	} else { // NOTE: arm64 does not have stat
-		return int(intrinsics.syscall(unix.SYS_fstatat, uintptr(AT_FDCWD), uintptr(rawptr(path)), uintptr(stat), 0))
-	}
-}
-
-_unix_fstat :: proc(fd: Handle, stat: ^OS_Stat) -> int {
-	when ODIN_ARCH == .amd64 || ODIN_ARCH == .arm64 {
-		return int(intrinsics.syscall(unix.SYS_fstat, uintptr(fd), uintptr(stat)))
-	} else {
-		return int(intrinsics.syscall(unix.SYS_fstat64, uintptr(fd), uintptr(stat)))
-	}
-}
-
-_unix_lstat :: proc(path: cstring, stat: ^OS_Stat) -> int {
-	when ODIN_ARCH == .amd64 {
-		return int(intrinsics.syscall(unix.SYS_lstat, uintptr(rawptr(path)), uintptr(stat)))
-	} else when ODIN_ARCH != .arm64 {
-		return int(intrinsics.syscall(unix.SYS_lstat64, uintptr(rawptr(path)), uintptr(stat)))
-	} else { // NOTE: arm64 does not have any lstat
-		return int(intrinsics.syscall(unix.SYS_fstatat, uintptr(AT_FDCWD), uintptr(rawptr(path)), uintptr(stat), AT_SYMLINK_NOFOLLOW))
-	}
-}
-
-_unix_readlink :: proc(path: cstring, buf: rawptr, bufsiz: uint) -> int {
-	when ODIN_ARCH != .arm64 {
-		return int(intrinsics.syscall(unix.SYS_readlink, uintptr(rawptr(path)), uintptr(buf), uintptr(bufsiz)))
-	} else { // NOTE: arm64 does not have readlink
-		return int(intrinsics.syscall(unix.SYS_readlinkat, uintptr(AT_FDCWD), uintptr(rawptr(path)), uintptr(buf), uintptr(bufsiz)))
-	}
-}
-
-_unix_access :: proc(path: cstring, mask: int) -> int {
-	when ODIN_ARCH != .arm64 {
-		return int(intrinsics.syscall(unix.SYS_access, uintptr(rawptr(path)), uintptr(mask)))
-	} else { // NOTE: arm64 does not have access
-		return int(intrinsics.syscall(unix.SYS_faccessat, uintptr(AT_FDCWD), uintptr(rawptr(path)), uintptr(mask)))
-	}
-}
-
-_unix_getcwd :: proc(buf: rawptr, size: uint) -> int {
-	return int(intrinsics.syscall(unix.SYS_getcwd, uintptr(buf), uintptr(size)))
-}
-
-_unix_chdir :: proc(path: cstring) -> int {
-	return int(intrinsics.syscall(unix.SYS_chdir, uintptr(rawptr(path))))
-}
-
-_unix_rename :: proc(old, new: cstring) -> int {
-	when ODIN_ARCH != .arm64 {
-		return int(intrinsics.syscall(unix.SYS_rename, uintptr(rawptr(old)), uintptr(rawptr(new))))
-	} else { // NOTE: arm64 does not have rename
-		return int(intrinsics.syscall(unix.SYS_renameat, uintptr(AT_FDCWD), uintptr(rawptr(old)), uintptr(rawptr(new))))
-	}
-}
-
-_unix_unlink :: proc(path: cstring) -> int {
-	when ODIN_ARCH != .arm64 {
-		return int(intrinsics.syscall(unix.SYS_unlink, uintptr(rawptr(path))))
-	} else { // NOTE: arm64 does not have unlink
-		return int(intrinsics.syscall(unix.SYS_unlinkat, uintptr(AT_FDCWD), uintptr(rawptr(path), 0)))
-	}
-}
-
-_unix_rmdir :: proc(path: cstring) -> int {
-	when ODIN_ARCH != .arm64 {
-		return int(intrinsics.syscall(unix.SYS_rmdir, uintptr(rawptr(path))))
-	} else { // NOTE: arm64 does not have rmdir
-		return int(intrinsics.syscall(unix.SYS_unlinkat, uintptr(AT_FDCWD), uintptr(rawptr(path)), AT_REMOVEDIR))
-	}
-}
-
-_unix_mkdir :: proc(path: cstring, mode: u32) -> int {
-	when ODIN_ARCH != .arm64 {
-		return int(intrinsics.syscall(unix.SYS_mkdir, uintptr(rawptr(path)), uintptr(mode)))
-	} else { // NOTE: arm64 does not have mkdir
-		return int(intrinsics.syscall(unix.SYS_mkdirat, uintptr(AT_FDCWD), uintptr(rawptr(path)), uintptr(mode)))
-	}
-}
-
->>>>>>> edc13c29
+
 foreign libc {
 	@(link_name="__errno_location") __errno_location    :: proc() -> ^int ---
 
