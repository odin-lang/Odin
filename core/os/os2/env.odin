--- conflicted
+++ resolved
@@ -1,15 +1,13 @@
 package os2
+
+import "base:runtime"
 
 // get_env retrieves the value of the environment variable named by the key
 // It returns the value, which will be empty if the variable is not present
 // To distinguish between an empty value and an unset value, use lookup_env
 // NOTE: the value will be allocated with the supplied allocator
-<<<<<<< HEAD
-get_env :: proc(key: string, allocator := context.allocator) -> string {
-=======
 @(require_results)
 get_env :: proc(key: string, allocator: runtime.Allocator) -> string {
->>>>>>> 856537f0
 	value, _ := lookup_env(key, allocator)
 	return value
 }
@@ -18,12 +16,8 @@
 // If the variable is found in the environment the value (which can be empty) is returned and the boolean is true
 // Otherwise the returned value will be empty and the boolean will be false
 // NOTE: the value will be allocated with the supplied allocator
-<<<<<<< HEAD
-lookup_env :: proc(key: string, allocator := context.allocator) -> (value: string, found: bool) {
-=======
 @(require_results)
 lookup_env :: proc(key: string, allocator: runtime.Allocator) -> (value: string, found: bool) {
->>>>>>> 856537f0
 	return _lookup_env(key, allocator)
 }
 
@@ -46,12 +40,7 @@
 
 // environ returns a copy of strings representing the environment, in the form "key=value"
 // NOTE: the slice of strings and the strings with be allocated using the supplied allocator
-<<<<<<< HEAD
-environ :: proc(allocator := context.allocator) -> []string {
-=======
 @(require_results)
 environ :: proc(allocator: runtime.Allocator) -> []string {
->>>>>>> 856537f0
 	return _environ(allocator)
 }
-
