--- conflicted
+++ resolved
@@ -90,12 +90,7 @@
 read_entire_file_from_file :: proc(f: ^File, allocator: runtime.Allocator) -> (data: []byte, err: Error) {
 	size: int
 	has_size := true
-<<<<<<< HEAD
-	size64: i64
-	if size64, err = file_size(f); err == nil {
-=======
 	if size64, serr := file_size(f); serr == nil {
->>>>>>> 856537f0
 		if i64(int(size64)) != size64 {
 			size = int(size64)
 		}
