--- conflicted
+++ resolved
@@ -108,18 +108,9 @@
 
 @(require_results)
 read_entire_file_from_path :: proc(name: string, allocator: runtime.Allocator, loc := #caller_location) -> (data: []byte, err: Error) {
-<<<<<<< HEAD
-	f, ferr := open(name)
-	if ferr != nil {
-		return nil, ferr
-	}
-	defer close(f)
-	return read_entire_file_from_file(f=f, allocator=allocator, loc=loc)
-=======
 	f := open(name) or_return
 	defer close(f)
 	return read_entire_file_from_file(f, allocator, loc)
->>>>>>> 4c8f99cd
 }
 
 @(require_results)
