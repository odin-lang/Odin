package os2

import "core:time"

Fstat_Callback :: proc(f: ^File, allocator: runtime.Allocator) -> (File_Info, Error)

File_Info :: struct {
	fullpath:          string,
	name:              string,
	size:              i64,
	mode:              File_Mode,
	is_directory:      bool,
	creation_time:     time.Time,
	modification_time: time.Time,
	access_time:       time.Time,
}

file_info_slice_delete :: proc(infos: []File_Info, allocator := context.allocator) {
	for i := len(infos)-1; i >= 0; i -= 1 {
		file_info_delete(infos[i], allocator)
	}
	delete(infos, allocator)
}

file_info_delete :: proc(fi: File_Info, allocator := context.allocator) {
	delete(fi.fullpath, allocator)
}

<<<<<<< HEAD
fstat :: proc(f: ^File, allocator := context.allocator) -> (File_Info, Error) {
	return _fstat(f, allocator)
}

stat :: proc(name: string, allocator := context.allocator) -> (File_Info, Error) {
=======
@(require_results)
fstat :: proc(f: ^File, allocator: runtime.Allocator) -> (File_Info, Error) {
	if f != nil && f.user_fstat != nil {
		return f->user_fstat(allocator)
	}
	return _fstat(f, allocator)
}

@(require_results)
stat :: proc(name: string, allocator: runtime.Allocator) -> (File_Info, Error) {
>>>>>>> 856537f0
	return _stat(name, allocator)
}

lstat :: stat_do_not_follow_links
<<<<<<< HEAD
stat_do_not_follow_links :: proc(name: string, allocator := context.allocator) -> (File_Info, Error) {
=======
@(require_results)
stat_do_not_follow_links :: proc(name: string, allocator: runtime.Allocator) -> (File_Info, Error) {
>>>>>>> 856537f0
	return _lstat(name, allocator)
}


@(require_results)
same_file :: proc(fi1, fi2: File_Info) -> bool {
	return _same_file(fi1, fi2)
}<|MERGE_RESOLUTION|>--- conflicted
+++ resolved
@@ -1,5 +1,6 @@
 package os2
 
+import "base:runtime"
 import "core:time"
 
 Fstat_Callback :: proc(f: ^File, allocator: runtime.Allocator) -> (File_Info, Error)
@@ -15,24 +16,17 @@
 	access_time:       time.Time,
 }
 
-file_info_slice_delete :: proc(infos: []File_Info, allocator := context.allocator) {
+file_info_slice_delete :: proc(infos: []File_Info, allocator: runtime.Allocator) {
 	for i := len(infos)-1; i >= 0; i -= 1 {
 		file_info_delete(infos[i], allocator)
 	}
 	delete(infos, allocator)
 }
 
-file_info_delete :: proc(fi: File_Info, allocator := context.allocator) {
+file_info_delete :: proc(fi: File_Info, allocator: runtime.Allocator) {
 	delete(fi.fullpath, allocator)
 }
 
-<<<<<<< HEAD
-fstat :: proc(f: ^File, allocator := context.allocator) -> (File_Info, Error) {
-	return _fstat(f, allocator)
-}
-
-stat :: proc(name: string, allocator := context.allocator) -> (File_Info, Error) {
-=======
 @(require_results)
 fstat :: proc(f: ^File, allocator: runtime.Allocator) -> (File_Info, Error) {
 	if f != nil && f.user_fstat != nil {
@@ -43,17 +37,12 @@
 
 @(require_results)
 stat :: proc(name: string, allocator: runtime.Allocator) -> (File_Info, Error) {
->>>>>>> 856537f0
 	return _stat(name, allocator)
 }
 
 lstat :: stat_do_not_follow_links
-<<<<<<< HEAD
-stat_do_not_follow_links :: proc(name: string, allocator := context.allocator) -> (File_Info, Error) {
-=======
 @(require_results)
 stat_do_not_follow_links :: proc(name: string, allocator: runtime.Allocator) -> (File_Info, Error) {
->>>>>>> 856537f0
 	return _lstat(name, allocator)
 }
 
