--- conflicted
+++ resolved
@@ -3,12 +3,7 @@
 
 import "core:time"
 import "base:runtime"
-<<<<<<< HEAD
-import "core:strings"
 import "core:sys/linux"
-=======
-import "core:sys/unix"
->>>>>>> 856537f0
 import "core:path/filepath"
 
 _fstat :: proc(f: ^File, allocator: runtime.Allocator) -> (File_Info, Error) {
@@ -40,15 +35,9 @@
 }
 
 // NOTE: _stat and _lstat are using _fstat to avoid a race condition when populating fullpath
-<<<<<<< HEAD
-_stat :: proc(name: string, allocator: runtime.Allocator) -> (File_Info, Error) {
-	runtime.DEFAULT_TEMP_ALLOCATOR_TEMP_GUARD()
-	name_cstr := strings.clone_to_cstring(name, context.temp_allocator)
-=======
 _stat :: proc(name: string, allocator: runtime.Allocator) -> (fi: File_Info, err: Error) {
 	TEMP_ALLOCATOR_GUARD()
 	name_cstr := temp_cstring(name) or_return
->>>>>>> 856537f0
 
 	fd, errno := linux.open(name_cstr, {})
 	if errno != .NONE {
@@ -58,15 +47,9 @@
 	return _fstat_internal(fd, allocator)
 }
 
-<<<<<<< HEAD
-_lstat :: proc(name: string, allocator: runtime.Allocator) -> (File_Info, Error) {
-	runtime.DEFAULT_TEMP_ALLOCATOR_TEMP_GUARD()
-	name_cstr := strings.clone_to_cstring(name, context.temp_allocator)
-=======
 _lstat :: proc(name: string, allocator: runtime.Allocator) -> (fi: File_Info, err: Error) {
 	TEMP_ALLOCATOR_GUARD()
 	name_cstr := temp_cstring(name) or_return
->>>>>>> 856537f0
 
 	fd, errno := linux.open(name_cstr, {.PATH, .NOFOLLOW})
 	if errno != .NONE {
