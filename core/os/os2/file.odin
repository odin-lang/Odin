--- conflicted
+++ resolved
@@ -494,18 +494,18 @@
 	return fi.type == .Directory
 }
 
-<<<<<<< HEAD
+/*
+	Returns `true` when file `f` is connected to a terminal (emulator).
+*/
 @(require_results)
 is_tty :: proc "contextless" (f: ^File) -> bool {
 	return _is_tty(f)
 }
 
 
-=======
 /*
 	`copy_file` copies a file from `src_path` to `dst_path` and returns an error if any was encountered.
 */
->>>>>>> fc5ef57a
 copy_file :: proc(dst_path, src_path: string) -> Error {
 	when #defined(_copy_file_native) {
 		return _copy_file_native(dst_path, src_path)
