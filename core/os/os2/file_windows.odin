--- conflicted
+++ resolved
@@ -15,57 +15,6 @@
 S_IWRITE :: 0o200
 _ERROR_BAD_NETPATH :: 53
 MAX_RW :: 1<<30
-
-<<<<<<< HEAD
-_stdin:  File = {}
-_stdout: File = {}
-_stderr: File = {}
-
-_file_allocator :: proc() -> runtime.Allocator {
-	return heap_allocator()
-}
-
-_temp_allocator_proc :: runtime.arena_allocator_proc
-
-@(private="file", thread_local)
-_global_default_temp_allocator_arena: runtime.Arena
-
-_temp_allocator :: proc() -> runtime.Allocator {
-	return runtime.Allocator{
-		procedure = _temp_allocator_proc,
-		data      = &_global_default_temp_allocator_arena,
-	}
-}
-
-@(require_results)
-_temp_allocator_temp_begin :: proc(loc := #caller_location) -> (temp: runtime.Arena_Temp) {
-	temp = runtime.arena_temp_begin(&_global_default_temp_allocator_arena, loc)
-	return
-}
-
-_temp_allocator_temp_end :: proc(temp: runtime.Arena_Temp, loc := #caller_location) {
-	runtime.arena_temp_end(temp, loc)
-}
-
-@(fini, private)
-_destroy_temp_allocator_fini :: proc() {
-	runtime.arena_destroy(&_global_default_temp_allocator_arena)
-	_global_default_temp_allocator_arena = {}
-}
-
-@(deferred_out=_temp_allocator_temp_end)
-_TEMP_ALLOCATOR_GUARD :: #force_inline proc(ignore := false, loc := #caller_location) -> (runtime.Arena_Temp, runtime.Source_Code_Location) {
-	if ignore {
-		return {}, loc
-	} else {
-		return _temp_allocator_temp_begin(loc), loc
-	}
-}
-
-
-
-=======
->>>>>>> 856537f0
 
 _File_Kind :: enum u8 {
 	File,
