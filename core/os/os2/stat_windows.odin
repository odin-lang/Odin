--- conflicted
+++ resolved
@@ -6,15 +6,9 @@
 import "core:strings"
 import win32 "core:sys/windows"
 
-<<<<<<< HEAD
-_fstat :: proc(fd: Handle, allocator := context.allocator) -> (File_Info, Error) {
-	if fd == 0 {
-		return {}, .Invalid_Argument
-=======
 _fstat :: proc(f: ^File, allocator: runtime.Allocator) -> (File_Info, Error) {
 	if f == nil || f.impl.fd == nil {
 		return {}, nil
->>>>>>> 33895b6d
 	}
 
 	path, err := _cleanpath_from_handle(f, allocator)
@@ -34,55 +28,25 @@
 
 	return _file_info_from_get_file_information_by_handle(path, h, allocator)
 }
-<<<<<<< HEAD
-_stat :: proc(name: string, allocator := context.allocator) -> (File_Info, Error) {
-	return internal_stat(name, win32.FILE_FLAG_BACKUP_SEMANTICS)
-}
-_lstat :: proc(name: string, allocator := context.allocator) -> (File_Info, Error) {
-	return internal_stat(name, win32.FILE_FLAG_BACKUP_SEMANTICS|win32.FILE_FLAG_OPEN_REPARSE_POINT)
-=======
 _stat :: proc(name: string, allocator: runtime.Allocator) -> (File_Info, Error) {
 	return internal_stat(name, win32.FILE_FLAG_BACKUP_SEMANTICS, allocator)
 }
 _lstat :: proc(name: string, allocator: runtime.Allocator) -> (File_Info, Error) {
 	return internal_stat(name, win32.FILE_FLAG_BACKUP_SEMANTICS|win32.FILE_FLAG_OPEN_REPARSE_POINT, allocator)
->>>>>>> 33895b6d
 }
 _same_file :: proc(fi1, fi2: File_Info) -> bool {
 	return fi1.fullpath == fi2.fullpath
 }
 
 
-<<<<<<< HEAD
-full_path_from_name :: proc(name: string, allocator := context.allocator) -> (path: string, err: Error) {
-	context.allocator = allocator
-	
-=======
 
 
 full_path_from_name :: proc(name: string, allocator: runtime.Allocator) -> (path: string, err: Error) {
->>>>>>> 33895b6d
 	name := name
 	if name == "" {
 		name = "."
 	}
-<<<<<<< HEAD
-	p := win32.utf8_to_utf16(name, context.temp_allocator)
-	buf := make([dynamic]u16, 100)
-	for {
-		n := win32.GetFullPathNameW(raw_data(p), u32(len(buf)), raw_data(buf), nil)
-		if n == 0 {
-			delete(buf)
-			return "", _get_platform_error()
-		}
-		if n <= u32(len(buf)) {
-			return win32.utf16_to_utf8(buf[:n]), nil
-		}
-		resize(&buf, len(buf)*2)
-	}
-=======
 	p := win32.utf8_to_utf16(name, _temp_allocator())
->>>>>>> 33895b6d
 
 	n := win32.GetFullPathNameW(raw_data(p), 0, nil, nil)
 	if n == 0 {
@@ -97,11 +61,7 @@
 }
 
 
-<<<<<<< HEAD
-internal_stat :: proc(name: string, create_file_attributes: u32, allocator := context.allocator) -> (fi: File_Info, e: Error) {
-=======
 internal_stat :: proc(name: string, create_file_attributes: u32, allocator: runtime.Allocator) -> (fi: File_Info, e: Error) {
->>>>>>> 33895b6d
 	if len(name) == 0 {
 		return {}, .Not_Exist
 	}
@@ -159,64 +119,21 @@
 }
 
 
-<<<<<<< HEAD
-_cleanpath_from_handle :: proc(fd: Handle) -> (string, Error) {
-	if fd == 0 {
-		return "", .Invalid_Argument
-=======
 _cleanpath_from_handle :: proc(f: ^File, allocator: runtime.Allocator) -> (string, Error) {
 	if f == nil || f.impl.fd == nil {
 		return "", nil
->>>>>>> 33895b6d
 	}
 	h := _handle(f)
 
-<<<<<<< HEAD
-	MAX_PATH := win32.DWORD(260) + 1
-	buf: []u16
-	for {
-		buf = make([]u16, MAX_PATH, context.temp_allocator)
-		err := win32.GetFinalPathNameByHandleW(h, raw_data(buf), MAX_PATH, 0)
-		switch err {
-		case win32.ERROR_PATH_NOT_FOUND, win32.ERROR_INVALID_PARAMETER:
-			return "", Platform_Error{i32(err)}
-		case win32.ERROR_NOT_ENOUGH_MEMORY:
-			MAX_PATH = MAX_PATH*2 + 1
-			continue
-		}
-		break
-=======
 	n := win32.GetFinalPathNameByHandleW(h, nil, 0, 0)
 	if n == 0 {
 		return "", _get_platform_error()
->>>>>>> 33895b6d
 	}
 	buf := make([]u16, max(n, 260)+1, _temp_allocator())
 	n = win32.GetFinalPathNameByHandleW(h, raw_data(buf), u32(len(buf)), 0)
 	return _cleanpath_from_buf(buf[:n], allocator)
 }
 
-<<<<<<< HEAD
-_cleanpath_from_handle_u16 :: proc(fd: Handle) -> ([]u16, Error) {
-	if fd == 0 {
-		return nil, .Invalid_Argument
-	}
-	h := win32.HANDLE(fd)
-
-	MAX_PATH := win32.DWORD(260) + 1
-	buf: []u16
-	for {
-		buf = make([]u16, MAX_PATH, context.temp_allocator)
-		err := win32.GetFinalPathNameByHandleW(h, raw_data(buf), MAX_PATH, 0)
-		switch err {
-		case win32.ERROR_PATH_NOT_FOUND, win32.ERROR_INVALID_PARAMETER:
-			return nil, Platform_Error{i32(err)}
-		case win32.ERROR_NOT_ENOUGH_MEMORY:
-			MAX_PATH = MAX_PATH*2 + 1
-			continue
-		}
-		break
-=======
 _cleanpath_from_handle_u16 :: proc(f: ^File) -> ([]u16, Error) {
 	if f == nil || f.impl.fd == nil {
 		return nil, nil
@@ -226,7 +143,6 @@
 	n := win32.GetFinalPathNameByHandleW(h, nil, 0, 0)
 	if n == 0 {
 		return nil, _get_platform_error()
->>>>>>> 33895b6d
 	}
 	buf := make([]u16, max(n, 260)+1, _temp_allocator())
 	n = win32.GetFinalPathNameByHandleW(h, raw_data(buf), u32(len(buf)), 0)
@@ -308,11 +224,7 @@
 }
 
 
-<<<<<<< HEAD
-_file_info_from_win32_file_attribute_data :: proc(d: ^win32.WIN32_FILE_ATTRIBUTE_DATA, name: string) -> (fi: File_Info, e: Error) {
-=======
 _file_info_from_win32_file_attribute_data :: proc(d: ^win32.WIN32_FILE_ATTRIBUTE_DATA, name: string, allocator: runtime.Allocator) -> (fi: File_Info, e: Error) {
->>>>>>> 33895b6d
 	fi.size = i64(d.nFileSizeHigh)<<32 + i64(d.nFileSizeLow)
 
 	fi.mode |= _file_mode_from_file_attributes(d.dwFileAttributes, nil, 0)
@@ -329,11 +241,7 @@
 }
 
 
-<<<<<<< HEAD
-_file_info_from_win32_find_data :: proc(d: ^win32.WIN32_FIND_DATAW, name: string) -> (fi: File_Info, e: Error) {
-=======
 _file_info_from_win32_find_data :: proc(d: ^win32.WIN32_FIND_DATAW, name: string, allocator: runtime.Allocator) -> (fi: File_Info, e: Error) {
->>>>>>> 33895b6d
 	fi.size = i64(d.nFileSizeHigh)<<32 + i64(d.nFileSizeLow)
 
 	fi.mode |= _file_mode_from_file_attributes(d.dwFileAttributes, nil, 0)
@@ -350,11 +258,7 @@
 }
 
 
-<<<<<<< HEAD
-_file_info_from_get_file_information_by_handle :: proc(path: string, h: win32.HANDLE) -> (File_Info, Error) {
-=======
 _file_info_from_get_file_information_by_handle :: proc(path: string, h: win32.HANDLE, allocator: runtime.Allocator) -> (File_Info, Error) {
->>>>>>> 33895b6d
 	d: win32.BY_HANDLE_FILE_INFORMATION
 	if !win32.GetFileInformationByHandle(h, &d) {
 		return {}, _get_platform_error()
@@ -365,11 +269,7 @@
 	if !win32.GetFileInformationByHandleEx(h, .FileAttributeTagInfo, &ti, size_of(ti)) {
 		err := win32.GetLastError()
 		if err != win32.ERROR_INVALID_PARAMETER {
-<<<<<<< HEAD
-			return {}, Platform_Error{i32(err)}
-=======
 			return {}, Platform_Error(err)
->>>>>>> 33895b6d
 		}
 		// Indicate this is a symlink on FAT file systems
 		ti.ReparseTag = 0
