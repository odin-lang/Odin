#+private
#+build darwin, freebsd, openbsd, netbsd
package spall

// Only for types.
import "core:os"

<<<<<<< HEAD
when ODIN_OS == .Darwin {
	foreign import libc "system:System"
} else {
	foreign import libc "system:c"
}

timespec :: struct {
	tv_sec:  i64, // seconds
	tv_nsec: i64, // nanoseconds
}

foreign libc {
	__error :: proc() -> ^i32 ---
	@(link_name="write")         _unix_write         :: proc(handle: os.Handle, buffer: rawptr, count: uint) -> int ---
	@(link_name="clock_gettime") _unix_clock_gettime :: proc(clock_id: u64, timespec: ^timespec) -> i32 ---
}

@(no_instrumentation)
get_last_error :: proc "contextless" () -> int {
	return int(__error()^)
}
=======
import "core:sys/posix"
>>>>>>> 4f2915a9

MAX_RW :: 0x7fffffff

@(no_instrumentation)
_write :: proc "contextless" (fd: os.Handle, data: []byte) -> (n: int, err: os.Error) #no_bounds_check /* bounds check would segfault instrumentation */ {
	if len(data) == 0 {
		return 0, nil
	}

	for n < len(data) {
		chunk := data[:min(len(data), MAX_RW)]
		written := posix.write(posix.FD(fd), raw_data(chunk), len(chunk))
		if written < 0 {
			return n, os.get_last_error()
		}
		n += written
	}

	return n, nil
}

// NOTE(tetra): "RAW" means: Not adjusted by NTP.
when ODIN_OS == .Darwin {
	CLOCK :: posix.Clock(4) // CLOCK_MONOTONIC_RAW
} else {
	// It looks like the BSDs don't have a CLOCK_MONOTONIC_RAW equivalent.
	CLOCK :: posix.Clock.MONOTONIC
}

@(no_instrumentation)
_tick_now :: proc "contextless" () -> (ns: i64) {
	t: posix.timespec
	posix.clock_gettime(CLOCK, &t)
	return i64(t.tv_sec)*1e9 + i64(t.tv_nsec)
}<|MERGE_RESOLUTION|>--- conflicted
+++ resolved
@@ -4,32 +4,7 @@
 
 // Only for types.
 import "core:os"
-
-<<<<<<< HEAD
-when ODIN_OS == .Darwin {
-	foreign import libc "system:System"
-} else {
-	foreign import libc "system:c"
-}
-
-timespec :: struct {
-	tv_sec:  i64, // seconds
-	tv_nsec: i64, // nanoseconds
-}
-
-foreign libc {
-	__error :: proc() -> ^i32 ---
-	@(link_name="write")         _unix_write         :: proc(handle: os.Handle, buffer: rawptr, count: uint) -> int ---
-	@(link_name="clock_gettime") _unix_clock_gettime :: proc(clock_id: u64, timespec: ^timespec) -> i32 ---
-}
-
-@(no_instrumentation)
-get_last_error :: proc "contextless" () -> int {
-	return int(__error()^)
-}
-=======
 import "core:sys/posix"
->>>>>>> 4f2915a9
 
 MAX_RW :: 0x7fffffff
 
