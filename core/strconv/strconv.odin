--- conflicted
+++ resolved
@@ -236,13 +236,8 @@
 			write_byte(buf, &i, digits[s[0]&0xf]);
 		}
 		if i < len(buf) {
-<<<<<<< HEAD
-			s2 := quote_rune(buf[i:], r);
-			i += len(s2);
-=======
 			x := quote_rune(buf[i:], r);
 			i += len(x);
->>>>>>> dd911378
 		}
 	}
 	write_byte(buf, &i, c);
