--- conflicted
+++ resolved
@@ -308,13 +308,8 @@
 	false
 
 */
-<<<<<<< HEAD
-contains :: proc(s, substr: string) -> bool {
-	return get_index_string(s, substr) >= 0
-=======
 contains :: proc(s, substr: string) -> (res: bool) {
 	return index(s, substr) >= 0
->>>>>>> 2d699fd1
 }
 /*
 Returns `true` when the string `s` contains any of the characters inside the string `chars`
@@ -836,7 +831,7 @@
 
 	i := 0
 	for ; i < n; i += 1 {
-		m := get_index_string(s, sep)
+		m := index(s, sep)
 		if m < 0 {
 			break
 		}
@@ -1017,7 +1012,7 @@
 		return
 	}
 
-	m := get_index_string(s^, sep)
+	m := index(s^, sep)
 	if m < 0 {
 		// not found
 		res = s[:]
@@ -1531,21 +1526,11 @@
 	}
 
 	b, w := utf8.encode_rune(r)
-	return get_index_string(s, string(b[:w]))
+	return index(s, string(b[:w]))
 }
 
 @private PRIME_RABIN_KARP :: 16777619
 /*
-<<<<<<< HEAD
-	returns the byte offset of the string `substr` in the string `s`, -1 when not found
-	
-	strings.get_index_string("test", "t") -> 0
-	strings.get_index_string("test", "te") -> 0
-	strings.get_index_string("test", "st") -> 2
-	strings.get_index_string("test", "tt") -> -1
-*/
-get_index_string :: proc(s, substr: string) -> int {
-=======
 Returns the byte offset of the string `substr` in the string `s`, -1 when not found.
 
 Inputs:
@@ -1576,7 +1561,6 @@
 
 */
 index :: proc(s, substr: string) -> (res: int) {
->>>>>>> 2d699fd1
 	hash_str_rabin_karp :: proc(s: string) -> (hash: u32 = 0, pow: u32 = 1) {
 		for i := 0; i < len(s); i += 1 {
 			hash = hash*PRIME_RABIN_KARP + u32(s[i])
@@ -1626,14 +1610,6 @@
 	return -1
 }
 /*
-<<<<<<< HEAD
-	returns the last byte offset of the string `substr` in the string `s`, -1 when not found
-	
-	strings.get_index_string("test", "t") -> 3
-	strings.get_index_string("test", "te") -> 0
-	strings.get_index_string("test", "st") -> 2
-	strings.get_index_string("test", "tt") -> -1
-=======
 Returns the last byte offset of the string `substr` in the string `s`, -1 when not found.
 
 Inputs:
@@ -1662,7 +1638,6 @@
 	2
 	-1
 
->>>>>>> 2d699fd1
 */
 last_index :: proc(s, substr: string) -> (res: int) {
 	hash_str_rabin_karp_reverse :: proc(s: string) -> (hash: u32 = 0, pow: u32 = 1) {
@@ -1951,7 +1926,7 @@
 	n := 0
 	str := s
 	for {
-		i := get_index_string(str, substr)
+		i := index(str, substr)
 		if i == -1 {
 			return n
 		}
@@ -2106,7 +2081,7 @@
 				j += width
 			}
 		} else {
-			j += get_index_string(s[start:], old)
+			j += index(s[start:], old)
 		}
 		w += copy(t[w:], s[start:j])
 		w += copy(t[w:], new)
@@ -2975,7 +2950,7 @@
 
 */
 partition :: proc(str, sep: string) -> (head, match, tail: string) {
-	i := get_index_string(str, sep)
+	i := index(str, sep)
 	if i == -1 {
 		head = str
 		return
