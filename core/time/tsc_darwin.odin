--- conflicted
+++ resolved
@@ -3,26 +3,9 @@
 
 import "core:c"
 
-<<<<<<< HEAD
 _get_tsc_frequency :: proc "contextless" () -> (freq: u64, ok: bool) {
 	unix.sysctlbyname("machdep.tsc.frequency", &freq) or_return
 	ok = true
 	return
 
-=======
-foreign import libc "system:System"
-foreign libc {
-	@(link_name="sysctlbyname") _sysctlbyname    :: proc(path: cstring, oldp: rawptr, oldlenp: rawptr, newp: rawptr, newlen: int) -> c.int ---
-}
-
-_get_tsc_frequency :: proc "contextless" () -> (u64, bool) {
-	tmp_freq : u64 = 0
-	tmp_size : i64 = size_of(tmp_freq)
-	ret := _sysctlbyname("machdep.tsc.frequency", &tmp_freq, &tmp_size, nil, 0)
-	if ret < 0 {
-		return 0, false
-	}
-
-	return tmp_freq, true
->>>>>>> d20df271
 }