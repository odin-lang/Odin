// +build windows
package sys_windows

import "core:runtime"
import "core:intrinsics"

L :: intrinsics.constant_utf16_cstring

LOWORD :: #force_inline proc "contextless" (x: DWORD) -> WORD {
	return WORD(x & 0xffff)
}

HIWORD :: #force_inline proc "contextless" (x: DWORD) -> WORD {
	return WORD(x >> 16)
}

GET_X_LPARAM :: #force_inline proc "contextless" (lp: LPARAM) -> c_int {
	return cast(c_int)cast(c_short)LOWORD(cast(DWORD)lp)
}

GET_Y_LPARAM :: #force_inline proc "contextless" (lp: LPARAM) -> c_int {
	return cast(c_int)cast(c_short)HIWORD(cast(DWORD)lp)
}

MAKE_WORD :: #force_inline proc "contextless" (x, y: WORD) -> WORD {
	return x << 8 | y
}

utf8_to_utf16 :: proc(s: string, allocator := context.temp_allocator) -> []u16 {
	if len(s) < 1 {
		return nil
	}

	b := transmute([]byte)s
	cstr := raw_data(b)
	n := MultiByteToWideChar(CP_UTF8, MB_ERR_INVALID_CHARS, cstr, i32(len(s)), nil, 0)
	if n == 0 {
		return nil
	}

	text := make([]u16, n+1, allocator)

	n1 := MultiByteToWideChar(CP_UTF8, MB_ERR_INVALID_CHARS, cstr, i32(len(s)), raw_data(text), n)
	if n1 == 0 {
		delete(text, allocator)
		return nil
	}

	text[n] = 0
	for n >= 1 && text[n-1] == 0 {
		n -= 1
	}
	return text[:n]
}
utf8_to_wstring :: proc(s: string, allocator := context.temp_allocator) -> wstring {
	if res := utf8_to_utf16(s, allocator); res != nil {
		return &res[0]
	}
	return nil
}

wstring_to_utf8 :: proc(s: wstring, N: int, allocator := context.temp_allocator) -> (res: string, err: runtime.Allocator_Error) {
	context.allocator = allocator

	if N == 0 {
		return
	}

	n := WideCharToMultiByte(CP_UTF8, WC_ERR_INVALID_CHARS, s, i32(N) if N > 0 else -1, nil, 0, nil, nil)
	if n == 0 {
		return
	}

	// If N < 0 the call to WideCharToMultiByte assume the wide string is null terminated
	// and will scan it to find the first null terminated character. The resulting string will
	// also be null terminated.
	// If N > 0 it assumes the wide string is not null terminated and the resulting string
	// will not be null terminated.
	text := make([]byte, n) or_return

	n1 := WideCharToMultiByte(CP_UTF8, WC_ERR_INVALID_CHARS, s, i32(N), raw_data(text), n, nil, nil)
	if n1 == 0 {
		delete(text, allocator)
		return
	}

	for i in 0..<n {
		if text[i] == 0 {
			n = i
			break
		}
	}
	return string(text[:n]), nil
}

utf16_to_utf8 :: proc(s: []u16, allocator := context.temp_allocator) -> (res: string, err: runtime.Allocator_Error) {
	if len(s) == 0 {
		return "", nil
	}
	return wstring_to_utf8(raw_data(s), len(s), allocator)
}

// AdvAPI32, NetAPI32 and UserENV helpers.

allowed_username :: proc(username: string) -> bool {
	contains_any :: proc(s, chars: string) -> bool {
		if chars == "" {
			return false
		}
		for c in transmute([]byte)s {
			for b in transmute([]byte)chars {
				if c == b {
					return true
				}
			}
		}
		return false
	}

/*
	User account names are limited to 20 characters and group names are limited to 256 characters.
	In addition, account names cannot be terminated by a period and they cannot include commas or any of the following printable characters:
	", /, , [, ], :, |, <, >, +, =, ;, ?, *. Names also cannot include characters in the range 1-31, which are nonprintable.
*/

	_DISALLOWED :: "\"/ []:|<>+=;?*,"

	if len(username) > LM20_UNLEN || len(username) == 0 {
		return false
	}
	if username[len(username)-1] == '.' {
		return false
	}

	for r in username {
		if r > 0 && r < 32 {
			return false
		}
	}
	if contains_any(username, _DISALLOWED) {
		return false
	}

	return true
}

// Returns .Success on success.
_add_user :: proc(servername: string, username: string, password: string) -> (ok: NET_API_STATUS) {

	servername_w: wstring
	username_w:   []u16
	password_w:   []u16

	if len(servername) == 0 {
		// Create account on this computer
		servername_w = nil
	} else {
		server := utf8_to_utf16(servername, context.temp_allocator)
		servername_w = &server[0]
	}

	if len(username) == 0 || len(username) > LM20_UNLEN {
		return .BadUsername
	}
	if !allowed_username(username) {
		return .BadUsername
	}
	if len(password) == 0 || len(password) > LM20_PWLEN {
		return .BadPassword
	}

	username_w = utf8_to_utf16(username, context.temp_allocator)
	password_w = utf8_to_utf16(password, context.temp_allocator)


	level  := DWORD(1)
	parm_err: DWORD

	user_info := USER_INFO_1{
		name         = &username_w[0],
		password     = &password_w[0], // Max password length is defined in LM20_PWLEN.
		password_age = 0,              // Ignored
		priv         = .User,
		home_dir     = nil,            // We'll set it later
		comment      = nil,
		flags        = {.Script, .Normal_Account},
		script_path  = nil,
	}

	ok = NetUserAdd(
		servername_w,
		level,
		&user_info,
		&parm_err,
	)

	return
}

get_computer_name_and_account_sid :: proc(username: string) -> (computer_name: string, sid := SID{}, ok: bool) {

	username_w := utf8_to_utf16(username, context.temp_allocator)
	cbsid: DWORD
	computer_name_size: DWORD
	pe_use := SID_TYPE.User

	res := LookupAccountNameW(
		nil, // Look on this computer first
		&username_w[0],
		&sid,
		&cbsid,
		nil,
		&computer_name_size,
		&pe_use,
	)
	if computer_name_size == 0 {
		// User didn't exist, or we'd have a size here.
		return "", {}, false
	}

	cname_w := make([]u16, min(computer_name_size, 1), context.temp_allocator)

	res = LookupAccountNameW(
		nil,
		&username_w[0],
		&sid,
		&cbsid,
		&cname_w[0],
		&computer_name_size,
		&pe_use,
	)

	if !res {
		return "", {}, false
	}
	computer_name = utf16_to_utf8(cname_w, context.temp_allocator) or_else ""

	ok = true
	return
}

get_sid :: proc(username: string, sid: ^SID) -> (ok: bool) {

	username_w := utf8_to_utf16(username, context.temp_allocator)
	cbsid: DWORD
	computer_name_size: DWORD
	pe_use := SID_TYPE.User

	res := LookupAccountNameW(
		nil, // Look on this computer first
		&username_w[0],
		sid,
		&cbsid,
		nil,
		&computer_name_size,
		&pe_use,
	)
	if computer_name_size == 0 {
		// User didn't exist, or we'd have a size here.
		return false
	}

	cname_w := make([]u16, min(computer_name_size, 1), context.temp_allocator)

	res = LookupAccountNameW(
		nil,
		&username_w[0],
		sid,
		&cbsid,
		&cname_w[0],
		&computer_name_size,
		&pe_use,
	)

	if !res {
		return false
	}
	ok = true
	return
}

add_user_to_group :: proc(sid: ^SID, group: string) -> (ok: NET_API_STATUS) {
	group_member := LOCALGROUP_MEMBERS_INFO_0{
		sid = sid,
	}
	group_name := utf8_to_utf16(group, context.temp_allocator)
	ok = NetLocalGroupAddMembers(
		nil,
		&group_name[0],
		0,
		&group_member,
		1,
	)
	return
}

add_del_from_group :: proc(sid: ^SID, group: string) -> (ok: NET_API_STATUS) {
	group_member := LOCALGROUP_MEMBERS_INFO_0{
		sid = sid,
	}
	group_name := utf8_to_utf16(group, context.temp_allocator)
	ok = NetLocalGroupDelMembers(
		nil,
		&group_name[0],
		0,
		&group_member,
		1,
	)
	return
}

add_user_profile :: proc(username: string) -> (ok: bool, profile_path: string) {
	username_w := utf8_to_utf16(username, context.temp_allocator)

	sid := SID{}
	ok = get_sid(username, &sid)
	if ok == false {
		return false, ""
	}

	sb: wstring
	res := ConvertSidToStringSidW(&sid, &sb)
	if res == false {
		return false, ""
	}
	defer LocalFree(sb)

	pszProfilePath := make([]u16, 257, context.temp_allocator)
	res2 := CreateProfile(
		sb,
		&username_w[0],
		&pszProfilePath[0],
		257,
	)
	if res2 != 0 {
		return false, ""
	}
	profile_path = wstring_to_utf8(&pszProfilePath[0], 257) or_else ""

	return true, profile_path
}


delete_user_profile :: proc(username: string) -> (ok: bool) {
	sid := SID{}
	ok = get_sid(username, &sid)
	if ok == false {
		return false
	}

	sb: wstring
	res := ConvertSidToStringSidW(&sid, &sb)
	if res == false {
		return false
	}
	defer LocalFree(sb)

	res2 := DeleteProfileW(
		sb,
		nil,
		nil,
	)
	return bool(res2)
}

add_user :: proc(servername: string, username: string, password: string) -> (ok: bool) {
	/*
		Convenience function that creates a new user, adds it to the group Users and creates a profile directory for it.
		Requires elevated privileges (run as administrator).

		TODO: Add a bool that governs whether to delete the user if adding to group and/or creating profile fail?
		TODO: SecureZeroMemory the password after use.
	*/

	res := _add_user(servername, username, password)
	if res != .Success {
		return false
	}

	// Grab the SID to add the user to the Users group.
	sid: SID
	ok2 := get_sid(username, &sid)
	if ok2 == false {
		return false
	}

	ok3 := add_user_to_group(&sid, "Users")
	if ok3 != .Success {
		return false
	}

	return true
}

delete_user :: proc(servername: string, username: string) -> (ok: bool) {
	/*
		Convenience function that deletes a user.
		Requires elevated privileges (run as administrator).

		TODO: Add a bool that governs whether to delete the profile from this wrapper?
	*/

	servername_w: wstring
	if len(servername) == 0 {
		// Delete account on this computer
		servername_w = nil
	} else {
		server := utf8_to_utf16(servername, context.temp_allocator)
		servername_w = &server[0]
	}
	username_w := utf8_to_utf16(username)

	res := NetUserDel(
		servername_w,
		&username_w[0],
	)
	if res != .Success {
		return false
	}
	return true
}

run_as_user :: proc(username, password, application, commandline: string, pi: ^PROCESS_INFORMATION, wait := true) -> (ok: bool) {
	/*
		Needs to be run as an account which has the "Replace a process level token" privilege.
		This can be added to an account from: Control Panel -> Administrative Tools -> Local Security Policy.
		The path to this policy is as follows: Local Policies -> User Rights Assignment -> Replace a process level token.
		A reboot may be required for this change to take effect and impersonating a user to work.

		TODO: SecureZeroMemory the password after use.

	*/

	username_w    := utf8_to_utf16(username)
	domain_w      := utf8_to_utf16(".")
	password_w    := utf8_to_utf16(password)
	app_w         := utf8_to_utf16(application)

	commandline_w: []u16 = {0}
	if len(commandline) > 0 {
		commandline_w = utf8_to_utf16(commandline)
	}

	user_token: HANDLE

	ok = bool(LogonUserW(
		lpszUsername    = &username_w[0],
		lpszDomain      = &domain_w[0],
		lpszPassword    = &password_w[0],
		dwLogonType     = .NEW_CREDENTIALS,
		dwLogonProvider = .WINNT50,
		phToken         = &user_token,
	))

	if !ok {
		return false
		// err := GetLastError();
		// fmt.printf("GetLastError: %v\n", err);
	}
	si := STARTUPINFO{}
	si.cb = size_of(STARTUPINFO)
	pi := pi

	ok = bool(CreateProcessAsUserW(
		user_token,
		&app_w[0],
		&commandline_w[0],
		nil,	// lpProcessAttributes,
		nil,	// lpThreadAttributes,
		false,	// bInheritHandles,
<<<<<<< HEAD
    	0,		// creation flags
    	nil,	// environment,
    	nil,	// current directory: inherit from parent if nil
    	&si,
    	pi,
    ))
    if ok {
    	if wait {
	    	WaitForSingleObject(pi.hProcess, INFINITE)
    		CloseHandle(pi.hProcess)
    		CloseHandle(pi.hThread)
    	}
    	return true
    } else {
    	return false
    }
}

ensure_winsock_initialized :: proc() {
	@static gate := false
	@static initted := false

	if initted {
		return
	}

	for intrinsics.atomic_compare_exchange_strong(&gate, false, true) {
		intrinsics.cpu_relax()
	}
	defer intrinsics.atomic_store(&gate, false)

	unused_info: WSADATA
	version_requested := WORD(2) << 8 | 2
	res := WSAStartup(version_requested, &unused_info)
	assert(res == 0, "unable to initialized Winsock2")

	initted = true
=======
		0,		// creation flags
		nil,	// environment,
		nil,	// current directory: inherit from parent if nil
		&si,
		pi,
	))
	if ok {
		if wait {
			WaitForSingleObject(pi.hProcess, INFINITE)
			CloseHandle(pi.hProcess)
			CloseHandle(pi.hThread)
		}
		return true
	} else {
		return false
	}
>>>>>>> 0829ac30
}<|MERGE_RESOLUTION|>--- conflicted
+++ resolved
@@ -468,45 +468,6 @@
 		nil,	// lpProcessAttributes,
 		nil,	// lpThreadAttributes,
 		false,	// bInheritHandles,
-<<<<<<< HEAD
-    	0,		// creation flags
-    	nil,	// environment,
-    	nil,	// current directory: inherit from parent if nil
-    	&si,
-    	pi,
-    ))
-    if ok {
-    	if wait {
-	    	WaitForSingleObject(pi.hProcess, INFINITE)
-    		CloseHandle(pi.hProcess)
-    		CloseHandle(pi.hThread)
-    	}
-    	return true
-    } else {
-    	return false
-    }
-}
-
-ensure_winsock_initialized :: proc() {
-	@static gate := false
-	@static initted := false
-
-	if initted {
-		return
-	}
-
-	for intrinsics.atomic_compare_exchange_strong(&gate, false, true) {
-		intrinsics.cpu_relax()
-	}
-	defer intrinsics.atomic_store(&gate, false)
-
-	unused_info: WSADATA
-	version_requested := WORD(2) << 8 | 2
-	res := WSAStartup(version_requested, &unused_info)
-	assert(res == 0, "unable to initialized Winsock2")
-
-	initted = true
-=======
 		0,		// creation flags
 		nil,	// environment,
 		nil,	// current directory: inherit from parent if nil
@@ -523,5 +484,25 @@
 	} else {
 		return false
 	}
->>>>>>> 0829ac30
+}
+
+ensure_winsock_initialized :: proc() {
+	@static gate := false
+	@static initted := false
+
+	if initted {
+		return
+	}
+
+	for intrinsics.atomic_compare_exchange_strong(&gate, false, true) {
+		intrinsics.cpu_relax()
+	}
+	defer intrinsics.atomic_store(&gate, false)
+
+	unused_info: WSADATA
+	version_requested := WORD(2) << 8 | 2
+	res := WSAStartup(version_requested, &unused_info)
+	assert(res == 0, "unable to initialized Winsock2")
+
+	initted = true
 }