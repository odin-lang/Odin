package linux


/*
	Represents an error returned by most of syscalls
*/
Errno :: enum i32 {
	NONE = 0,
	// Errno-base
	EPERM           = 1,
	ENOENT          = 2,
	ESRCH           = 3,
	EINTR           = 4,
	EIO             = 5,
	ENXIO           = 6,
	E2BIG           = 7,
	ENOEXEC         = 8,
	EBADF           = 9,
	ECHILD          = 10,
	EAGAIN          = 11,
	ENOMEM          = 12,
	EACCES          = 13,
	EFAULT          = 14,
	ENOTBLK         = 15,
	EBUSY           = 16,
	EEXIST          = 17,
	EXDEV           = 18,
	ENODEV          = 19,
	ENOTDIR         = 20,
	EISDIR          = 21,
	EINVAL          = 22,
	ENFILE          = 23,
	EMFILE          = 24,
	ENOTTY          = 25,
	ETXTBSY         = 26,
	EFBIG           = 27,
	ENOSPC          = 28,
	ESPIPE          = 29,
	EROFS           = 30,
	EMLINK          = 31,
	EPIPE           = 32,
	EDOM            = 33,
	ERANGE          = 34,
	// Linux
	EDEADLK         = 35,
	ENAMETOOLONG    = 36,
	ENOLCK          = 37,
	ENOSYS          = 38,
	ENOTEMPTY       = 39,
	ELOOP           = 40,
	ENOMSG          = 42,
	EIDRM           = 43,
	ECHRNG          = 44,
	EL2NSYNC        = 45,
	EL3HLT          = 46,
	EL3RST          = 47,
	ELNRNG          = 48,
	EUNATCH         = 49,
	ENOCSI          = 50,
	EL2HLT          = 51,
	EBADE           = 52,
	EBADR           = 53,
	EXFULL          = 54,
	ENOANO          = 55,
	EBADRQC         = 56,
	EBADSLT         = 57,
	EBFONT          = 59,
	ENOSTR          = 60,
	ENODATA         = 61,
	ETIME           = 62,
	ENOSR           = 63,
	ENONET          = 64,
	ENOPKG          = 65,
	EREMOTE         = 66,
	ENOLINK         = 67,
	EADV            = 68,
	ESRMNT          = 69,
	ECOMM           = 70,
	EPROTO          = 71,
	EMULTIHOP       = 72,
	EDOTDOT         = 73,
	EBADMSG         = 74,
	EOVERFLOW       = 75,
	ENOTUNIQ        = 76,
	EBADFD          = 77,
	EREMCHG         = 78,
	ELIBACC         = 79,
	ELIBBAD         = 80,
	ELIBSCN         = 81,
	ELIBMAX         = 82,
	ELIBEXEC        = 83,
	EILSEQ          = 84,
	ERESTART        = 85,
	ESTRPIPE        = 86,
	EUSERS          = 87,
	ENOTSOCK        = 88,
	EDESTADDRREQ    = 89,
	EMSGSIZE        = 90,
	EPROTOTYPE      = 91,
	ENOPROTOOPT     = 92,
	EPROTONOSUPPORT = 93,
	ESOCKTNOSUPPORT = 94,
	EOPNOTSUPP      = 95,
	EPFNOSUPPORT    = 96,
	EAFNOSUPPORT    = 97,
	EADDRINUSE      = 98,
	EADDRNOTAVAIL   = 99,
	ENETDOWN        = 100,
	ENETUNREACH     = 101,
	ENETRESET       = 102,
	ECONNABORTED    = 103,
	ECONNRESET      = 104,
	ENOBUFS         = 105,
	EISCONN         = 106,
	ENOTCONN        = 107,
	ESHUTDOWN       = 108,
	ETOOMANYREFS    = 109,
	ETIMEDOUT       = 110,
	ECONNREFUSED    = 111,
	EHOSTDOWN       = 112,
	EHOSTUNREACH    = 113,
	EALREADY        = 114,
	EINPROGRESS     = 115,
	ESTALE          = 116,
	EUCLEAN         = 117,
	ENOTNAM         = 118,
	ENAVAIL         = 119,
	EISNAM          = 120,
	EREMOTEIO       = 121,
	EDQUOT          = 122,
	ENOMEDIUM       = 123,
	EMEDIUMTYPE     = 124,
	ECANCELED       = 125,
	ENOKEY          = 126,
	EKEYEXPIRED     = 127,
	EKEYREVOKED     = 128,
	EKEYREJECTED    = 129,
	EOWNERDEAD      = 130,
	ENOTRECOVERABLE = 131,
	ERFKILL         = 132,
	EHWPOISON       = 133,
	// Errno aliases
	EWOULDBLOCK     = EAGAIN,
	EDEADLOCK       = EDEADLK,
}

/*
	Bits for Open_Flags.

	RDONLY flag is not present, because it has the value of 0, i.e. it is the
	default, unless WRONLY or RDWR is specified.
*/
<<<<<<< HEAD
when ODIN_ARCH != .arm64 && ODIN_ARCH != .arm32 {
	Open_Flags_Bits :: enum {
		WRONLY    = 0,
		RDWR      = 1,
		CREAT     = 6,
		EXCL      = 7,
		NOCTTY    = 8,
		TRUNC     = 9,
		APPEND    = 10,
		NONBLOCK  = 11,
		DSYNC     = 12,
		ASYNC     = 13,
		DIRECT    = 14,
		LARGEFILE = 15,
		DIRECTORY = 16,
		NOFOLLOW  = 17,
		NOATIME   = 18,
		CLOEXEC   = 19,
		PATH      = 21,
	}
} else {
	Open_Flags_Bits :: enum {
		WRONLY    = 0,
		RDWR      = 1,
		CREAT     = 6,
		EXCL      = 7,
		NOCTTY    = 8,
		TRUNC     = 9,
		APPEND    = 10,
		NONBLOCK  = 11,
		DSYNC     = 12,
		ASYNC     = 13,
		DIRECTORY = 14,
		NOFOLLOW  = 15,
		DIRECT    = 16,
		LARGEFILE = 17,
		NOATIME   = 18,
		CLOEXEC   = 19,
		PATH      = 21,
	}
}
=======
Open_Flags_Bits :: enum {
	WRONLY    = 0,
	RDWR      = 1,
	CREAT     = 6,
	EXCL      = 7,
	NOCTTY    = 8,
	TRUNC     = 9,
	APPEND    = 10,
	NONBLOCK  = 11,
	DSYNC     = 12,
	ASYNC     = 13,
	DIRECT    = 14,
	LARGEFILE = 15,
	DIRECTORY = 16,
	NOFOLLOW  = 17,
	NOATIME   = 18,
	CLOEXEC   = 19,
	PATH      = 21,
}

// https://github.com/torvalds/linux/blob/7367539ad4b0f8f9b396baf02110962333719a48/include/uapi/asm-generic/fcntl.h#L19
#assert(1 << uint(Open_Flags_Bits.WRONLY)    == 0o0000000_1)
#assert(1 << uint(Open_Flags_Bits.RDWR)      == 0o0000000_2)
#assert(1 << uint(Open_Flags_Bits.CREAT)     == 0o00000_100)
#assert(1 << uint(Open_Flags_Bits.EXCL)      == 0o00000_200)
#assert(1 << uint(Open_Flags_Bits.NOCTTY)    == 0o00000_400)
#assert(1 << uint(Open_Flags_Bits.TRUNC)     == 0o0000_1000)
#assert(1 << uint(Open_Flags_Bits.APPEND)    == 0o0000_2000)
#assert(1 << uint(Open_Flags_Bits.NONBLOCK)  == 0o0000_4000)
#assert(1 << uint(Open_Flags_Bits.DSYNC)     == 0o000_10000)
#assert(1 << uint(Open_Flags_Bits.ASYNC)     == 0o000_20000)
#assert(1 << uint(Open_Flags_Bits.DIRECT)    == 0o000_40000)
#assert(1 << uint(Open_Flags_Bits.LARGEFILE) == 0o00_100000)
#assert(1 << uint(Open_Flags_Bits.DIRECTORY) == 0o00_200000)
#assert(1 << uint(Open_Flags_Bits.NOFOLLOW)  == 0o00_400000)
#assert(1 << uint(Open_Flags_Bits.NOATIME)   == 0o0_1000000)
#assert(1 << uint(Open_Flags_Bits.CLOEXEC)   == 0o0_2000000)
#assert(1 << uint(Open_Flags_Bits.PATH)      == 0o_10000000)
>>>>>>> 856537f0

/*
	Bits for FD_Flags bitset
*/
FD_Flags_Bits :: enum {
	SYMLINK_NOFOLLOW   = 8,
	REMOVEDIR          = 9,
	EACCESS            = 9,
	SYMLINK_FOLLOW     = 10,
	NO_AUTOMOUNT       = 11,
	EMPTY_PATH         = 12,
	STATX_FORCE_SYNC   = 13,
	STATX_DONT_SYNC    = 14,
	RECURSIVE          = 15,
}

/*
	The bits for the Mode bitset.
*/
Mode_Bits :: enum {
	IXOTH  = 0,  // 0o0000001
	IWOTH  = 1,  // 0o0000002
	IROTH  = 2,  // 0o0000004
	IXGRP  = 3,  // 0o0000010
	IWGRP  = 4,  // 0o0000020
	IRGRP  = 5,  // 0o0000040
	IXUSR  = 6,  // 0o0000100
	IWUSR  = 7,  // 0o0000200
	IRUSR  = 8,  // 0o0000400
	ISVTX  = 9,  // 0o0001000
	ISGID  = 10, // 0o0002000
	ISUID  = 11, // 0o0004000
	IFFIFO = 12, // 0o0010000
	IFCHR  = 13, // 0o0020000
	IFDIR  = 14, // 0o0040000
	IFREG  = 15, // 0o0100000
}

/*
	The bits used by the Statx_Mask bitset
*/
Statx_Mask_Bits :: enum {
	TYPE         = 0,
	MODE         = 1,
	NLINK        = 2,
	UID          = 3,
	GID          = 4,
	ATIME        = 5,
	MTIME        = 6,
	CTIME        = 7,
	INO          = 8,
	SIZE         = 9,
	BLOCKS       = 10,
	BTIME        = 11,
	MNT_ID       = 12,
	DIOALIGN     = 13,
}

/*
	Bits found in Statx_Attr bitset
	You should not use these directly
*/
Statx_Attr_Bits :: enum {
	COMPRESSED = 2,  // 0x00000004
	IMMUTABLE  = 4,  // 0x00000010
	APPEND     = 5,  // 0x00000020
	NODUMP     = 6,  // 0x00000040
	ENCRYPTED  = 11, // 0x00000800
	AUTOMOUNT  = 12, // 0x00001000
	MOUNT_ROOT = 13, // 0x00002000
	VERITY     = 20, // 0x00100000
	DAX        = 21, // 0x00200000
}

/*
	Magic bits for filesystems returned by Stat_FS
*/
FS_Magic :: enum u32 {
	ADFS_SUPER_MAGIC      = 0xadf5,
	AFFS_SUPER_MAGIC      = 0xadff,
	AFS_SUPER_MAGIC       = 0x5346414f,
	ANON_INODE_FS_MAGIC   = 0x09041934,
	AUTOFS_SUPER_MAGIC    = 0x0187,
	BDEVFS_MAGIC          = 0x62646576,
	BEFS_SUPER_MAGIC      = 0x42465331,
	BFS_MAGIC             = 0x1badface,
	BINFMTFS_MAGIC        = 0x42494e4d,
	BPF_FS_MAGIC          = 0xcafe4a11,
	BTRFS_SUPER_MAGIC     = 0x9123683e,
	BTRFS_TEST_MAGIC      = 0x73727279,
	CGROUP_SUPER_MAGIC    = 0x27e0eb,
	CGROUP2_SUPER_MAGIC   = 0x63677270,
	CIFS_MAGIC_NUMBER     = 0xff534d42,
	CODA_SUPER_MAGIC      = 0x73757245,
	COH_SUPER_MAGIC       = 0x012ff7b7,
	CRAMFS_MAGIC          = 0x28cd3d45,
	DEBUGFS_MAGIC         = 0x64626720,
	DEVFS_SUPER_MAGIC     = 0x1373,
	DEVPTS_SUPER_MAGIC    = 0x1cd1,
	ECRYPTFS_SUPER_MAGIC  = 0xf15f,
	EFIVARFS_MAGIC        = 0xde5e81e4,
	EFS_SUPER_MAGIC       = 0x00414a53,
	EXT_SUPER_MAGIC       = 0x137d,
	EXT2_OLD_SUPER_MAGIC  = 0xef51,
	EXT2_SUPER_MAGIC      = 0xef53,
	EXT3_SUPER_MAGIC      = 0xef53,
	EXT4_SUPER_MAGIC      = 0xef53,
	F2FS_SUPER_MAGIC      = 0xf2f52010,
	FUSE_SUPER_MAGIC      = 0x65735546,
	FUTEXFS_SUPER_MAGIC   = 0xbad1dea,
	HFS_SUPER_MAGIC       = 0x4244,
	HOSTFS_SUPER_MAGIC    = 0x00c0ffee,
	HPFS_SUPER_MAGIC      = 0xf995e849,
	HUGETLBFS_MAGIC       = 0x958458f6,
	ISOFS_SUPER_MAGIC     = 0x9660,
	JFFS2_SUPER_MAGIC     = 0x72b6,
	JFS_SUPER_MAGIC       = 0x3153464a,
	MINIX_SUPER_MAGIC     = 0x137f,
	MINIX_SUPER_MAGIC2    = 0x138f,
	MINIX2_SUPER_MAGIC    = 0x2468,
	MINIX2_SUPER_MAGIC2   = 0x2478,
	MINIX3_SUPER_MAGIC    = 0x4d5a,
	MQUEUE_MAGIC          = 0x19800202,
	MSDOS_SUPER_MAGIC     = 0x4d44,
	MTD_INODE_FS_MAGIC    = 0x11307854,
	NCP_SUPER_MAGIC       = 0x564c,
	NFS_SUPER_MAGIC       = 0x6969,
	NILFS_SUPER_MAGIC     = 0x3434,
	NSFS_MAGIC            = 0x6e736673,
	NTFS_SB_MAGIC         = 0x5346544e,
	OCFS2_SUPER_MAGIC     = 0x7461636f,
	OPENPROM_SUPER_MAGIC  = 0x9fa1,
	OVERLAYFS_SUPER_MAGIC = 0x794c7630,
	PIPEFS_MAGIC          = 0x50495045,
	PROC_SUPER_MAGIC      = 0x9fa0,
	PSTOREFS_MAGIC        = 0x6165676c,
	QNX4_SUPER_MAGIC      = 0x002f,
	QNX6_SUPER_MAGIC      = 0x68191122,
	RAMFS_MAGIC           = 0x858458f6,
	REISERFS_SUPER_MAGIC  = 0x52654973,
	ROMFS_MAGIC           = 0x7275,
	SECURITYFS_MAGIC      = 0x73636673,
	SELINUX_MAGIC         = 0xf97cff8c,
	SMACK_MAGIC           = 0x43415d53,
	SMB_SUPER_MAGIC       = 0x517b,
	SMB2_MAGIC_NUMBER     = 0xfe534d42,
	SOCKFS_MAGIC          = 0x534f434b,
	SQUASHFS_MAGIC        = 0x73717368,
	SYSFS_MAGIC           = 0x62656572,
	SYSV2_SUPER_MAGIC     = 0x012ff7b6,
	SYSV4_SUPER_MAGIC     = 0x012ff7b5,
	TMPFS_MAGIC           = 0x01021994,
	TRACEFS_MAGIC         = 0x74726163,
	UDF_SUPER_MAGIC       = 0x15013346,
	UFS_MAGIC             = 0x00011954,
	USBDEVICE_SUPER_MAGIC = 0x9fa2,
	V9FS_MAGIC            = 0x01021997,
	VXFS_SUPER_MAGIC      = 0xa501fcf5,
	XENFS_SUPER_MAGIC     = 0xabba1974,
	XENIX_SUPER_MAGIC     = 0x012ff7b4,
	XFS_SUPER_MAGIC       = 0x58465342,
	_XIAFS_SUPER_MAGIC    = 0x012fd16d,
}

/*
	Bits for FS_Flags bitset
*/
FS_Flags_Bits :: enum {
	RDONLY       = 0,
	NOSUID       = 1,
	NODEV        = 2,
	NOEXEC       = 3,
	SYNCHRONOUS  = 4,
	VALID        = 5,
	MANDLOCK     = 6,
	NOATIME      = 10,
	NODIRATIME   = 11,
	RELATIME     = 12,
	NOSYMFOLLOW  = 13,
}

Seek_Whence :: enum i16 {
	SET  = 0,
	CUR  = 1,
	END  = 2,
	DATA = 3,
	HOLE = 4,
}

/*
	Bits for Close_Range_Flags
*/
Close_Range_Flags_Bits :: enum {
	CLOEXEC = 2,
	UNSHARE = 1,
}

/*
	Bits for Rename_Flags
*/
Rename_Flags_Bits :: enum {
	EXCHANGE  = 1,
	NOREPLACE = 0,
	WHITEOUT  = 2,
}

/*
	Type of the file in a directory entry
*/
Dirent_Type :: enum u8 {
	UNKNOWN = 0,
	FIFO    = 1,
	CHR     = 2,
	DIR     = 4,
	BLK     = 6,
	REG     = 8,
	LNK     = 10,
	SOCK    = 12,
	WHT     = 14,
}

/*
	Type of a lock for fcntl(2)
*/
FLock_Type :: enum i16 {
	RDLCK = 0,
	WRLCK = 1,
	UNLCK = 2,
}

/*
	Bits for FD_Notifications
*/
FD_Notifications_Bits :: enum {
	ACCESS    = 0,
	MODIFY    = 1,
	CREATE    = 2,
	DELETE    = 3,
	RENAME    = 4,
	ATTRIB    = 5,
	MULTISHOT = 31,
}

/*
	Bits for seal
*/
Seal_Bits :: enum {
	SEAL         = 0,
	SHRINK       = 1,
	GROW         = 2,
	WRITE        = 3,
	FUTURE_WRITE = 4,
}

RW_Hint :: enum u64  {
	WRITE_LIFE_NOT_SET = 0,
	WRITE_LIFE_NONE    = 1,
	WRITE_LIFE_SHORT   = 2,
	WRITE_LIFE_MEDIUM  = 3,
	WRITE_LIFE_LONG    = 4,
	WRITE_LIFE_EXTREME = 5,
}

FD_Lease :: enum {
	RDLCK = 0,
	WRLCK = 1,
	UNLCK = 2,
}

/*
	Kind of owner for FD_Owner
*/
F_Owner_Type :: enum i32 {
	OWNER_TID  = 0,
	OWNER_PID  = 1,
	OWNER_PGRP = 2,
}

/*
	Command for fcntl(2)
*/
FCntl_Command :: enum {
	DUPFD             = 0,
	GETFD             = 1,
	SETFD             = 2,
	GETFL             = 3,
	SETFL             = 4,
	GETLK             = 5,
	SETLK             = 6,
	SETLKW            = 7,
	SETOWN            = 8,
	GETOWN            = 9,
	SETSIG            = 10,
	GETSIG            = 11,
	SETOWN_EX         = 15,
	GETOWN_EX         = 16,
	// OFD_GETLK         = 36,
	// OFD_SETLK         = 37,
	// OFD_SETLKW        = 38,
	SETLEASE          = 1024,
	GETLEASE          = 1025,
	NOTIFY            = 1026,
	DUPFD_CLOEXEC     = 1030,
	SETPIPE_SZ        = 1031,
	GETPIPE_SZ        = 1032,
	ADD_SEALS         = 1033,
	GET_SEALS         = 1034,
	GET_RW_HINT       = 1035,
	SET_RW_HINT       = 1036,
	GET_FILE_RW_HINT  = 1037,
	SET_FILE_RW_HINT  = 1038,
	// F_OK                = 0,
}

Fd_Poll_Events_Bits :: enum {
	IN     = 0,
	PRI    = 1,
	OUT    = 2,
	ERR    = 3,
	HUP    = 4,
	NVAL   = 5,
	RDNORM = 6,
	RDBAND = 7,
	WRNORM = 8,
	WRBAND = 9,
	MSG    = 10,
	REMOVE = 12,
	RDHUP  = 13,
}

/*
	Bits for Mem_Protection bitfield
*/
Mem_Protection_Bits :: enum{
	READ      = 0,
	WRITE     = 1,
	EXEC      = 2,
	SEM       = 3,
	// platform-specific section start
	ARM64_BTI = 4,
	ARM64_MTE = 5,
	// platform-specific section end
	GROWSDOWN = 24,
	GROWSUP   = 25,
}

/*
	Bits for Map_Flags
*/
Map_Flags_Bits :: enum {
	SHARED          = 0,
	PRIVATE         = 1,
	SHARED_VALIDATE = 2,
	FIXED           = 4,
	ANONYMOUS       = 5,
	// platform-dependent section start
	X86_32BIT       = 6,
	X86_ABOVE4G     = 7,
	// platform-dependent section end
	GROWSDOWN       = 8,
	DENYWRITE       = 11,
	EXECUTABLE      = 12,
	LOCKED          = 13,
	NORESERVE       = 14,
	POPULATE        = 15,
	NONBLOCK        = 16,
	STACK           = 17,
	HUGETLB         = 18,
	SYNC            = 19,
	FIXED_NOREPLACE = 20,
	UNINITIALIZED   = 26,
}

/*
	Bits for MLock_Flags
*/
MLock_Flags_Bits :: enum {
	ONFAULT   = 0,
}

/*
	Bits for MSync_Flags
*/
MSync_Flags_Bits :: enum {
	ASYNC      = 0,
	INVALIDATE = 1,
	SYNC       = 2,
}

/*
	Argument for madvice(2)
*/
MAdvice :: enum {
	NORMAL           = 0,
	RANDOM           = 1,
	SEQUENTIAL       = 2,
	WILLNEED         = 3,
	DONTNEED         = 4,
	FREE             = 8,
	REMOVE           = 9,
	DONTFORK         = 10,
	DOFORK           = 11,
	MERGEABLE        = 12,
	UNMERGEABLE      = 13,
	HUGEPAGE         = 14,
	NOHUGEPAGE       = 15,
	DONTDUMP         = 16,
	DODUMP           = 17,
	WIPEONFORK       = 18,
	KEEPONFORK       = 19,
	COLD             = 20,
	PAGEOUT          = 21,
	POPULATE_READ    = 22,
	POPULATE_WRITE   = 23,
	DONTNEED_LOCKED  = 24,
	COLLAPSE         = 25,
	HWPOISON         = 100,
	SOFT_OFFLINE     = 101,
}

/*
	Bits for PKey_Access_Rights
*/
PKey_Access_Bits :: enum {
	DISABLE_ACCESS = 0,
	DISABLE_WRITE  = 2,
}

/*
	Bits for MRemap_Flags
*/
MRemap_Flags_Bits :: enum {
	MAYMOVE   = 0,
	FIXED     = 1,
	DONTUNMAP = 2,
}

/*
	Bits for Get_Random_Flags
*/
Get_Random_Flags_Bits :: enum {
	RANDOM   = 0,
	NONBLOCK = 1,
	INSECURE = 2,
}

/*
	Bits for Perf_Flags
*/
Perf_Flags_Bits :: enum {
	FD_NO_GROUP = 0,
	FD_OUTPUT   = 1,
	PID_CGROUP  = 2,
	FD_CLOEXEC  = 3,
}

/*
	Union tag for Perf_Event_Attr struct
*/
Perf_Event_Type :: enum u32 {
	HARDWARE   = 0,
	SOFTWARE   = 1,
	TRACEPOINT = 2,
	HW_CACHE   = 3,
	RAW        = 4,
	BREAKPOINT = 5,
}

Perf_Event_Flags_Bits :: enum u64 {
	Disabled       = 0,
	Inherit        = 1,
	Pinned         = 2,
	Exclusive      = 3,
	Exclude_User   = 4,
	Exclude_Kernel = 5,
	Exclude_HV     = 6,
	Exclude_Idle   = 7,
	Mmap           = 8,
	Comm           = 9,
	Freq           = 10,
	Inherit_Stat   = 11,
	Enable_On_Exec = 12,
	Task           = 13,
	Watermark      = 14,
	Precise_IP_0   = 15,
	Precise_IP_1   = 16,
	Mmap_Data      = 17,
	Sample_Id_All  = 18,
	Exclude_Host   = 19,
	Exclude_Guest  = 20,
	Exclude_Callchain_Kernel = 21,
	Exclude_Callchain_User   = 22,
	Mmap2          = 23,
	Comm_Exec      = 24,
	Use_Clockid    = 25,
	Context_Switch = 26,
	Write_Backward = 27,
	Namespaces     = 28,
	KSymbol        = 29,
	BPF_Event      = 30,
	Aux_Output     = 31,
	CGroup         = 32,
	Text_Poke      = 33,
	Build_Id       = 34,
	Inherit_Thread = 35,
	Remove_On_Exec = 36,
	Sigtrap        = 37,
}

Perf_Cap_Flags_Bits :: enum u64 {
	Bit0               = 0,
	Bit0_Is_Deprecated = 1,
	User_Rdpmc         = 2,
	User_Time          = 3,
	User_Time_Zero     = 4,
	User_Time_Short    = 5,
}

/*
	Specifies the type of the hardware event that you want to get info about
*/
Perf_Hardware_Id :: enum u64 {
	CPU_CYCLES              = 0,
	INSTRUCTIONS            = 1,
	CACHE_REFERENCES        = 2,
	CACHE_MISSES            = 3,
	BRANCH_INSTRUCTIONS     = 4,
	BRANCH_MISSES           = 5,
	BUS_CYCLES              = 6,
	STALLED_CYCLES_FRONTEND = 7,
	STALLED_CYCLES_BACKEND  = 8,
	REF_CPU_CYCLES          = 9,
}

/*
	Specifies the cache for the particular cache event that you want to get info about
*/
Perf_Hardware_Cache_Id :: enum u64 {
	L1D      = 0,
	L1I      = 1,
	LL       = 2,
	DTLB     = 3,
	ITLB     = 4,
	BPU      = 5,
	NODE     = 6,
}

/*
	Specifies the cache op that you want to get info about
*/
Perf_Hardware_Cache_Op_Id :: enum u64 {
	READ     = 0,
	WRITE    = 1,
	PREFETCH = 2,
}

/*
	Specifies the cache operation result that you want to get info about
*/
Perf_Hardware_Cache_Result_Id :: enum u64 {
	ACCESS   = 0,
	MISS     = 1,
}

/*
	Specifies the particular software event that you want to get info about
*/
Perf_Software_Id :: enum u64 {
	CPU_CLOCK         = 0,
	TASK_CLOCK        = 1,
	PAGE_FAULTS       = 2,
	CONTEXT_SWITCHES  = 3,
	CPU_MIGRATIONS    = 4,
	PAGE_FAULTS_MIN   = 5,
	PAGE_FAULTS_MAJ   = 6,
	ALIGNMENT_FAULTS  = 7,
	EMULATION_FAULTS  = 8,
	DUMMY             = 9,
	BPF_OUTPUT        = 10,
	CGROUP_SWITCHES   = 11,

}

/*
	Specifies which values to include in the sample
*/
Perf_Event_Sample_Type_Bits :: enum {
	IP              = 0,
	TID             = 1,
	TIME            = 2,
	ADDR            = 3,
	READ            = 4,
	CALLCHAIN       = 5,
	ID              = 6,
	CPU             = 7,
	PERIOD          = 8,
	STREAM_ID       = 9,
	RAW             = 10,
	BRANCH_STACK    = 11,
	REGS_USER       = 12,
	STACK_USER      = 13,
	WEIGHT          = 14,
	DATA_SRC        = 15,
	IDENTIFIER      = 16,
	TRANSACTION     = 17,
	REGS_INTR       = 18,
	PHYS_ADDR       = 19,
	AUX             = 20,
	CGROUP          = 21,
	DATA_PAGE_SIZE  = 22,
	CODE_PAGE_SIZE  = 23,
	WEIGHT_STRUCT   = 24,
}

/// Describes field sets to include in mmaped page
Perf_Read_Format_Bits :: enum {
	TOTAL_TIME_ENABLED = 0,
	TOTAL_TIME_RUNNING = 1,
	ID                 = 2,
	GROUP              = 3,
	LOST               = 4,
}

/*
	Chooses the breakpoint type
*/
Hardware_Breakpoint_Type :: enum u32 {
	EMPTY   = 0,
	R       = 1,
	W       = 2,
	X       = 4,
	RW      = R | W,
	INVALID = RW | X,
}

/*
	Bits for Branch_Sample_Type
*/
Branch_Sample_Type_Bits :: enum {
	USER       = 0,
	KERNEL     = 1,
	HV         = 2,
	ANY        = 3,
	ANY_CALL   = 4,
	ANY_RETURN = 5,
	IND_CALL   = 6,
	ABORT_TX   = 7,
	IN_TX      = 8,
	NO_TX      = 9,
	COND       = 10,
	CALL_STACK = 11,
	IND_JUMP   = 12,
	CALL       = 13,
	NO_FLAGS   = 14,
	NO_CYCLES  = 15,
	TYPE_SAVE  = 16,
	HW_INDEX   = 17,
	PRIV_SAVE  = 18,
}

/*
	Represent the type of Id
*/
Id_Type :: enum uint {
	ALL    = 0,
	PID    = 1,
	PGID   = 2,
	PIDFD  = 3,
}

/*
	Options for wait syscalls
*/
Wait_Option :: enum {
	WNOHANG     = 0,
	WUNTRACED   = 1,
	WSTOPPED    = 1,
	WEXITED     = 2,
	WCONTINUED  = 3,
	WNOWAIT     = 24,
	// // For processes created using clone
	__WNOTHREAD = 29,
	__WALL      = 30,
	__WCLONE    = 31,
}

/*
	Bits for flags for pidfd
*/
Pid_FD_Flags_Bits :: enum {
	NONBLOCK = 11,
}

/*
	Priority for process, process group, user
*/
Priority_Which :: enum i32 {
	PROCESS = 0,
	PGRP    = 1,
	USER    = 2,
}

Signal :: enum i32 {
	// POSIX-defined signals
	SIGINT      = 2,       // Interactive attention signal.
	SIGILL      = 4,       // Illegal instruction.
	SIGABRT     = 6,       // Abnormal termination.
	SIGFPE      = 8,       // Erroneous arithmetic operation.
	SIGSEGV     = 11,      // Invalid access to storage.
	SIGTERM     = 15,      // Termination request.
	// Other POSIX signals
	SIGHUP      = 1,       // Hangup.
	SIGQUIT     = 3,       // Quit.
	SIGTRAP     = 5,       // Trace/breakpoint trap.
	SIGKILL     = 9,       // Killed.
	SIGPIPE     = 13,      // Broken pipe.
	SIGALRM     = 14,      // Alarm clock.
	// Adjustments needed for most linux systems
	SIGSTKFLT   = 16,      // Stack fault (obsolete).
	SIGPWR      = 30,      // Power failure imminent.
	// Historical signals specified by POSIX.
	SIGBUS      =  7,      // Bus error.
	SIGSYS      = 31,      // Bad system call.
	// New(er) POSIX signals (1003.1-2008, 1003.1-2013).
	SIGURG      = 23,      // Urgent data is available at a socket.
	SIGSTOP     = 19,      // Stop, unblockable.
	SIGTSTP     = 20,      // Keyboard stop.
	SIGCONT     = 18,      // Continue.
	SIGCHLD     = 17,      // Child terminated or stopped.
	SIGTTIN     = 21,      // Background read from control terminal.
	SIGTTOU     = 22,      // Background write to control terminal.
	SIGPOLL     = 29,      // Pollable event occurred (System V).
	SIGXFSZ     = 25,      // File size limit exceeded.
	SIGXCPU     = 24,      // CPU time limit exceeded.
	SIGVTALRM   = 26,      // Virtual timer expired.
	SIGPROF     = 27,      // Profiling timer expired.
	SIGUSR1     = 10,      // User-defined signal 1.
	SIGUSR2     = 12,      // User-defined signal 2.
	// Nonstandard signals found in all modern POSIX systems (including both BSD and Linux).
	SIGWINCH    = 28,      // Window size change (4.3 BSD, Sun).
	// Archaic names for compatibility.
	SIGIO       = SIGPOLL, // I/O now possible (4.2 BSD).
	SIGIOT      = SIGABRT, // IOT instruction, abort() on a PDP-11.
	SIGCLD      = SIGCHLD, // Old System V name
}

Sig_Mask_Kind :: enum i32 {
	SIG_BLOCK   = 0,
	SIG_UNBLOCK = 1,
	SIG_SETMASK = 2,
}

Sig_Stack_Flag :: enum i32 {
	DISABLE = 0,
	ONSTACK = 1,
	AUTODISARM = 31,
}

Sig_Action_Flag :: enum u32 {
	NOCLDSTOP      = 0,
	NOCLDWAIT      = 1,
	SIGINFO        = 2,
	UNSUPPORTED    = 10,
	EXPOSE_TAGBITS = 11,
	RESTORER       = 26,
	ONSTACK        = 27,
	RESTART        = 28,
	NODEFER        = 30,
	RESETHAND      = 31,
}

/*
	Type of socket to create
	- For TCP you want to use SOCK_STREAM
	- For UDP you want to use SOCK_DGRAM
	Also see `Protocol`
*/
Socket_Type :: enum {
	STREAM    = 1,
	DGRAM     = 2,
	RAW       = 3,
	RDM       = 4,
	SEQPACKET = 5,
	DCCP      = 6,
	PACKET    = 10,
}

/*
	Bits for Socket_FD_Flags
*/
Socket_FD_Flags_Bits :: enum {
	NONBLOCK  = 11,
	CLOEXEC   = 19,
}

/*
	Protocol family
*/
Protocol_Family :: enum u16 {
	UNSPEC       = 0,
	LOCAL        = 1,
	UNIX         = LOCAL,
	FILE         = LOCAL,
	INET         = 2,
	AX25         = 3,
	IPX          = 4,
	APPLETALK    = 5,
	NETROM       = 6,
	BRIDGE       = 7,
	ATMPVC       = 8,
	X25          = 9,
	INET6        = 10,
	ROSE         = 11,
	DECnet       = 12,
	NETBEUI      = 13,
	SECURITY     = 14,
	KEY          = 15,
	NETLINK      = 16,
	ROUTE        = NETLINK,
	PACKET       = 17,
	ASH          = 18,
	ECONET       = 19,
	ATMSVC       = 20,
	RDS          = 21,
	SNA          = 22,
	IRDA         = 23,
	PPPOX        = 24,
	WANPIPE      = 25,
	LLC          = 26,
	IB           = 27,
	MPLS         = 28,
	CAN          = 29,
	TIPC         = 30,
	BLUETOOTH    = 31,
	IUCV         = 32,
	RXRPC        = 33,
	ISDN         = 34,
	PHONET       = 35,
	IEEE802154   = 36,
	CAIF         = 37,
	ALG          = 38,
	NFC          = 39,
	VSOCK        = 40,
	KCM          = 41,
	QIPCRTR      = 42,
	SMC          = 43,
	XDP          = 44,
	MCTP         = 45,
}

/*
	The protocol number according to IANA protocol number list
	Full list of protocol numbers:
	  https://www.iana.org/assignments/protocol-numbers/protocol-numbers.xhtml
	Supported by the OS protocols can be queried by reading:
	  /etc/protocols
*/
Protocol :: enum {
	HOPOPT          = 0,
	ICMP            = 1,
	IGMP            = 2,
	GGP             = 3,
	IPv4            = 4,
	ST              = 5,
	TCP             = 6,
	CBT             = 7,
	EGP             = 8,
	IGP             = 9,
	BBN_RCC_MON     = 10,
	NVP_II          = 11,
	PUP             = 12,
	EMCON           = 14,
	XNET            = 15,
	CHAOS           = 16,
	UDP             = 17,
	MUX             = 18,
	DCN_MEAS        = 19,
	HMP             = 20,
	PRM             = 21,
	XNS_IDP         = 22,
	TRUNK_1         = 23,
	TRUNK_2         = 24,
	LEAF_1          = 25,
	LEAF_2          = 26,
	RDP             = 27,
	IRTP            = 28,
	ISO_TP4         = 29,
	NETBLT          = 30,
	MFE_NSP         = 31,
	MERIT_INP       = 32,
	DCCP            = 33,
	THREE_PC        = 34,
	IDPR            = 35,
	XTP             = 36,
	DDP             = 37,
	IDPR_CMTP       = 38,
	TP_PlusPlus     = 39,
	IL              = 40,
	IPv6            = 41,
	SDRP            = 42,
	IPv6_Route      = 43,
	IPv6_Frag       = 44,
	IDRP            = 45,
	RSVP            = 46,
	GRE             = 47,
	DSR             = 48,
	BNA             = 49,
	ESP             = 50,
	AH              = 51,
	I_NLSP          = 52,
	NARP            = 54,
	MOBILE          = 55,
	TLSP            = 56,
	SKIP            = 57,
	IPv6_ICMP       = 58,
	IPv6_NoNxt      = 59,
	IPv6_Opts       = 60,
	CFTP            = 62,
	SAT_EXPAK       = 64,
	KRYPTOLAN       = 65,
	RVD             = 66,
	IPPC            = 67,
	SAT_MON         = 69,
	VISA            = 70,
	IPCV            = 71,
	CPNX            = 72,
	CPHB            = 73,
	WSN             = 74,
	PVP             = 75,
	BR_SAT_MON      = 76,
	SUN_ND          = 77,
	WB_MON          = 78,
	WB_EXPAK        = 79,
	ISO_IP          = 80,
	VMTP            = 81,
	SECURE_VMTP     = 82,
	VINES           = 83,
	IPTM            = 84,
	NSFNET_IGP      = 85,
	DGP             = 86,
	TCF             = 87,
	EIGRP           = 88,
	OSPFIGP         = 89,
	Sprite_RPC      = 90,
	LARP            = 91,
	MTP             = 92,
	AX_25           = 93,
	IPIP            = 94,
	SCC_SP          = 96,
	ETHERIP         = 97,
	ENCAP           = 98,
	GMTP            = 100,
	IFMP            = 101,
	PNNI            = 102,
	PIM             = 103,
	ARIS            = 104,
	SCPS            = 105,
	QNX             = 106,
	A_N             = 107,
	IPComp          = 108,
	SNP             = 109,
	Compaq_Peer     = 110,
	IPX_in_IP       = 111,
	VRRP            = 112,
	PGM             = 113,
	L2TP            = 115,
	DDX             = 116,
	IATP            = 117,
	STP             = 118,
	SRP             = 119,
	UTI             = 120,
	SMP             = 121,
	PTP             = 123,
	FIRE            = 125,
	CRTP            = 126,
	CRUDP           = 127,
	SSCOPMCE        = 128,
	IPLT            = 129,
	SPS             = 130,
	PIPE            = 131,
	SCTP            = 132,
	FC              = 133,
	RSVP_E2E_IGNORE = 134,
	UDPLite         = 136,
	MPLS_in_IP      = 137,
	manet           = 138,
	HIP             = 139,
	Shim6           = 140,
	WESP            = 141,
	ROHC            = 142,
	Ethernet        = 143,
	AGGFRAG         = 144,
	NSH             = 145,
	Reserved        = 255,
}

/*
	API Level for getsockopt(2)/setsockopt(2)
*/
Socket_API_Level :: enum {
	// Comes from <bits/socket-constants.h>
	SOCKET          = 1,
	// Copy-pasted from protocol numbers
	TCP             = 6,
	UDP             = 17,
	// Comes from <bits/socket.h>
	RAW             = 255,
	DECNET          = 261,
	X25             = 262,
	PACKET          = 263,
	ATM             = 264,
	AAL             = 265,
	IRDA            = 266,
	NETBEUI         = 267,
	LLC             = 268,
	DCCP            = 269,
	NETLINK         = 270,
	TIPC            = 271,
	RXRPC           = 272,
	PPPOL2TP        = 273,
	BLUETOOTH       = 274,
	PNPIPE          = 275,
	RDS             = 276,
	IUCV            = 277,
	CAIF            = 278,
	ALG             = 279,
	NFC             = 280,
	KCM             = 281,
	TLS             = 282,
	XDP             = 283,
	MPTCP           = 284,
	MCTP            = 285,
	SMC             = 286,
}

/*
	If Socket_API_Level == .SOCKET, these are the options
	you can specify in getsockopt(2)/setsockopt(2)
*/
Socket_Option :: enum {
	DEBUG                         = 1,
	REUSEADDR                     = 2,
	TYPE                          = 3,
	ERROR                         = 4,
	DONTROUTE                     = 5,
	BROADCAST                     = 6,
	SNDBUF                        = 7,
	RCVBUF                        = 8,
	SNDBUFFORCE                   = 32,
	RCVBUFFORCE                   = 33,
	KEEPALIVE                     = 9,
	OOBINLINE                     = 10,
	NO_CHECK                      = 11,
	PRIORITY                      = 12,
	LINGER                        = 13,
	BSDCOMPAT                     = 14,
	REUSEPORT                     = 15,
	PASSCRED                      = 16,
	PEERCRED                      = 17,
	RCVLOWAT                      = 18,
	SNDLOWAT                      = 19,
	RCVTIMEO_OLD                  = 20,
	SNDTIMEO_OLD                  = 21,
	SECURITY_AUTHENTICATION       = 22,
	SECURITY_ENCRYPTION_TRANSPORT = 23,
	SECURITY_ENCRYPTION_NETWORK   = 24,
	BINDTODEVICE                  = 25,
	ATTACH_FILTER                 = 26,
	DETACH_FILTER                 = 27,
	GET_FILTER                    = ATTACH_FILTER,
	PEERNAME                      = 28,
	ACCEPTCONN                    = 30,
	PEERSEC                       = 31,
	PASSSEC                       = 34,
	MARK                          = 36,
	PROTOCOL                      = 38,
	DOMAIN                        = 39,
	RXQ_OVFL                      = 40,
	WIFI_STATUS                   = 41,
	PEEK_OFF                      = 42,
	NOFCS                         = 43,
	LOCK_FILTER                   = 44,
	SELECT_ERR_QUEUE              = 45,
	BUSY_POLL                     = 46,
	MAX_PACING_RATE               = 47,
	BPF_EXTENSIONS                = 48,
	INCOMING_CPU                  = 49,
	ATTACH_BPF                    = 50,
	DETACH_BPF                    = DETACH_FILTER,
	ATTACH_REUSEPORT_CBPF         = 51,
	ATTACH_REUSEPORT_EBPF         = 52,
	CNX_ADVICE                    = 53,
	TIMESTAMPING_OPT_STATS        = 54,
	MEMINFO                       = 55,
	INCOMING_NAPI_ID              = 56,
	COOKIE                        = 57,
	TIMESTAMPING_PKTINFO          = 58,
	PEERGROUPS                    = 59,
	ZEROCOPY                      = 60,
	TXTIME                        = 61,
	BINDTOIFINDEX                 = 62,
	TIMESTAMP_OLD                 = 29,
	TIMESTAMPNS_OLD               = 35,
	TIMESTAMPING_OLD              = 37,
	TIMESTAMP_NEW                 = 63,
	TIMESTAMPNS_NEW               = 64,
	TIMESTAMPING_NEW              = 65,
	RCVTIMEO_NEW                  = 66,
	SNDTIMEO_NEW                  = 67,
	DETACH_REUSEPORT_BPF          = 68,
	PREFER_BUSY_POLL              = 69,
	BUSY_POLL_BUDGET              = 70,
	NETNS_COOKIE                  = 71,
	BUF_LOCK                      = 72,
	RESERVE_MEM                   = 73,
	TXREHASH                      = 74,
	RCVMARK                       = 75,
	// Hardcoded 64-bit Time. It's time to move on.
	TIMESTAMP                     = TIMESTAMP_NEW,
	TIMESTAMPNS                   = TIMESTAMPNS_NEW,
	TIMESTAMPING                  = TIMESTAMPING_NEW,
	RCVTIMEO                      = RCVTIMEO_NEW,
	SNDTIMEO                      = SNDTIMEO_NEW,
}

Socket_UDP_Option :: enum {
	CORK                   = 1,
	ENCAP                  = 100,
	NO_CHECK6_TX           = 101,
	NO_CHECK6_RX           = 102,
	SEGMENT                = 103,
	GRO                    = 104,
}

UPD_Encapsulation :: enum {
	ENCAP_ESPINUDP_NON_IKE = 1,
	ENCAP_ESPINUDP         = 2,
	ENCAP_L2TPINUDP        = 3,
	ENCAP_GTP0             = 4,
	ENCAP_GTP1U            = 5,
}

Socket_TCP_Option :: enum {
	NODELAY              = 1,
	MAXSEG               = 2,
	CORK                 = 3,
	KEEPIDLE             = 4,
	KEEPINTVL            = 5,
	KEEPCNT              = 6,
	SYNCNT               = 7,
	LINGER2              = 8,
	DEFER_ACCEPT         = 9,
	WINDOW_CLAMP         = 10,
	INFO                 = 11,
	QUICKACK             = 12,
	CONGESTION           = 13,
	MD5SIG               = 14,
	COOKIE_TRANSACTIONS  = 15,
	THIN_LINEAR_TIMEOUTS = 16,
	THIN_DUPACK          = 17,
	USER_TIMEOUT         = 18,
	REPAIR               = 19,
	REPAIR_QUEUE         = 20,
	QUEUE_SEQ            = 21,
	REPAIR_OPTIONS       = 22,
	FASTOPEN             = 23,
	TIMESTAMP            = 24,
	NOTSENT_LOWAT        = 25,
	CC_INFO              = 26,
	SAVE_SYN             = 27,
	SAVED_SYN            = 28,
	REPAIR_WINDOW        = 29,
	FASTOPEN_CONNECT     = 30,
	ULP                  = 31,
	MD5SIG_EXT           = 32,
	FASTOPEN_KEY         = 33,
	FASTOPEN_NO_COOKIE   = 34,
	ZEROCOPY_RECEIVE     = 35,
	INQ                  = 36,
	CM_INQ               = INQ,
	TX_DELAY             = 37,
}

/*
	Bits for Socket_Msg
*/
Socket_Msg_Bits :: enum {
	OOB             = 0,
	PEEK            = 1,
	DONTROUTE       = 2,
	TRYHARD         = DONTROUTE,
	CTRUNC          = 3,
	PROXY           = 4,
	TRUNC           = 5,
	DONTWAIT        = 6,
	EOR             = 7,
	WAITALL         = 8,
	FIN             = 9,
	SYN             = 10,
	CONFIRM         = 11,
	RST             = 12,
	ERRQUEUE        = 13,
	NOSIGNAL        = 14,
	MORE            = 15,
	WAITFORONE      = 16,
	BATCH           = 18,
	ZEROCOPY        = 22,
	FASTOPEN        = 29,
	CMSG_CLOEXEC    = 30,
}

/*
	Argument to shutdown(2)
*/
Shutdown_How :: enum i32 {
	RD   = 0,
	WR   = 1,
	RDWR = 2,
}

/*
	Second argument to futex(2) syscall
*/
Futex_Op :: enum u32 {
	WAIT              = 0,
	WAKE              = 1,
	FD                = 2,
	REQUEUE           = 3,
	CMP_REQUEUE       = 4,
	WAKE_OP           = 5,
	LOCK_PI           = 6,
	UNLOCK_PI         = 7,
	TRYLOCK_PI        = 8,
	WAIT_BITSET       = 9,
	WAKE_BITSET       = 10,
	WAIT_REQUEUE_PI   = 11,
	CMP_REQUEUE_PI    = 12,
	LOCK_PI2          = 13,
}

/*
	Bits for Futex_Flags
*/
Futex_Flags_Bits :: enum {
	PRIVATE    = 7,
	REALTIME   = 8,
}

/*
	Kind of operation on futex, see FUTEX_WAKE_OP
*/
Futex_Arg_Op :: enum {
	SET      = 0,  /* uaddr2 =       oparg; */
	ADD      = 1,  /* uaddr2 +=      oparg; */
	OR       = 2,  /* uaddr2 |=      oparg; */
	ANDN     = 3,  /* uaddr2 &=     ~oparg; */
	XOR      = 4,  /* uaddr2 ^=      oparg; */
	PO2_SET  = 0,  /* uaddr2 =    1<<oparg; */
	PO2_ADD  = 1,  /* uaddr2 +=   1<<oparg; */
	PO2_OR   = 2,  /* uaddr2 |=   1<<oparg; */
	PO2_ANDN = 3,  /* uaddr2 &= ~(1<<oparg); */
	PO2_XOR  = 4,  /* uaddr2 ^=   1<<oparg; */
}

/*
	Kind of comparison operation on futex, see FUTEX_WAKE_OP
*/
Futex_Cmp_Op :: enum {
	EQ = 0,  /* if (oldval == cmparg) wake */
	NE = 1,  /* if (oldval != cmparg) wake */
	LT = 2,  /* if (oldval < cmparg) wake */
	LE = 3,  /* if (oldval <= cmparg) wake */
	GT = 4,  /* if (oldval > cmparg) wake */
	GE = 5,  /* if (oldval >= cmparg) wake */
}

/*
	The kind of resource limits
*/
RLimit_Kind :: enum i32 {
	CPU        = 0,
	FSIZE      = 1,
	DATA       = 2,
	STACK      = 3,
	CORE       = 4,
	RSS        = 5,
	NOFILE     = 7,
	AS         = 9,
	NPROC      = 6,
	MEMLOCK    = 8,
	LOCKS      = 10,
	SIGPENDING = 11,
	MSGQUEUE   = 12,
	NICE       = 13,
	RTPRIO     = 14,
	RTTIME     = 15,
	NLIMITS    = 16,
}

/*
	Represents the user of resources
*/
RUsage_Who :: enum i32 {
	CHILDREN = -1,
	SELF     =  0,
	THREAD   =  1,
	LWP      =  THREAD,
}

/*
	Bits for Personality_Flags
*/
UNAME26            :: 17
ADDR_NO_RANDOMIZE  :: 18
FDPIC_FUNCPTRS     :: 19
MMAP_PAGE_ZERO     :: 20
ADDR_COMPAT_LAYOUT :: 21
READ_IMPLIES_EXEC  :: 22
ADDR_LIMIT_32BIT   :: 23
SHORT_INODE        :: 24
WHOLE_SECONDS      :: 25
STICKY_TIMEOUTS    :: 26
ADDR_LIMIT_3GB     :: 27

/*
	Personality type
	These go into the bottom 8 bits of the personality value
*/
PER_LINUX       :: 0x0000
PER_LINUX_32BIT :: 0x0000 | ADDR_LIMIT_32BIT
PER_LINUX_FDPIC :: 0x0000 | FDPIC_FUNCPTRS
PER_SVR4        :: 0x0001 | STICKY_TIMEOUTS | MMAP_PAGE_ZERO
PER_SVR3        :: 0x0002 | STICKY_TIMEOUTS | SHORT_INODE
PER_SCOSVR3     :: 0x0003 | STICKY_TIMEOUTS | WHOLE_SECONDS | SHORT_INODE
PER_OSR5        :: 0x0003 | STICKY_TIMEOUTS | WHOLE_SECONDS
PER_WYSEV386    :: 0x0004 | STICKY_TIMEOUTS | SHORT_INODE
PER_ISCR4       :: 0x0005 | STICKY_TIMEOUTS
PER_BSD         :: 0x0006
PER_SUNOS       :: 0x0006 | STICKY_TIMEOUTS
PER_XENIX       :: 0x0007 | STICKY_TIMEOUTS | SHORT_INODE
PER_LINUX32     :: 0x0008
PER_LINUX32_3GB :: 0x0008 | ADDR_LIMIT_3GB
PER_IRIX32      :: 0x0009 | STICKY_TIMEOUTS
PER_IRIXN32     :: 0x000a | STICKY_TIMEOUTS
PER_IRIX64      :: 0x000b | STICKY_TIMEOUTS
PER_RISCOS      :: 0x000c
PER_SOLARIS     :: 0x000d | STICKY_TIMEOUTS
PER_UW7         :: 0x000e | STICKY_TIMEOUTS | MMAP_PAGE_ZERO
PER_OSF4        :: 0x000f
PER_HPUX        :: 0x0010
PER_MASK        :: 0x00ff

/*
	Bits for access modes for shared memory
*/
IPC_Mode_Bits :: enum {
	WROTH  = 1,
	RDOTH  = 2,
	WRGRP  = 4,
	RDGRP  = 5,
	WRUSR  = 7,
	RDUSR  = 8,
	DEST   = 9,
	LOCKED = 10,
}

/*
	Shared memory flags bits
*/
IPC_Flags_Bits :: enum {
	IPC_CREAT     = 9,
	IPC_EXCL      = 10,
	IPC_NOWAIT    = 11,
	// Semaphore
	SEM_UNDO      = 9,
	// Shared memory
	SHM_HUGETLB   = 11,
	SHM_NORESERVE = 12,
	SHM_RDONLY    = 12,
	SHM_RND       = 13,
	SHM_REMAP     = 14,
	SHM_EXEC      = 15,
	// Message queue
	MSG_NOERROR   = 12,
	MSG_EXCEPT    = 13,
	MSG_COPY      = 14,
}

/*
	IPC memory commands
*/
IPC_Cmd :: enum i16 {
	// IPC common
	IPC_RMID     = 0,
	IPC_SET      = 1,
	IPC_STAT     = 2,
	// Shared memory
	SHM_LOCK     = 11,
	SHM_UNLOCK   = 12,
	SHM_STAT     = 13,
	SHM_INFO     = 14,
	SHM_STAT_ANY = 15,
	// Semaphore
	GETPID       = 11,
	GETVAL       = 12,
	GETALL       = 13,
	GETNCNT      = 14,
	GETZCNT      = 15,
	SETVAL       = 16,
	SETALL       = 17,
	SEM_STAT     = 18,
	SEM_INFO     = 19,
	SEM_STAT_ANY = 20,
	// Message queue
	MSG_STAT     = 11,
	MSG_INFO     = 12,
	MSG_STAT_ANY = 13,
}

/*
	File locking operation bits
*/
FLock_Op_Bits :: enum {
	SH = 1,
	EX = 2,
	NB = 4,
	UN = 8,
}

/*
	ptrace requests
*/
PTrace_Request :: enum {
	TRACEME                = 0,
	PEEKTEXT               = 1,
	PEEKDATA               = 2,
	PEEKUSER               = 3,
	POKETEXT               = 4,
	POKEDATA               = 5,
	POKEUSER               = 6,
	CONT                   = 7,
	KILL                   = 8,
	SINGLESTEP             = 9,
	GETREGS                = 12,
	SETREGS                = 13,
	GETFPREGS              = 14,
	SETFPREGS              = 15,
	ATTACH                 = 16,
	DETACH                 = 17,
	GETFPXREGS             = 18,
	SETFPXREGS             = 19,
	SYSCALL                = 24,
	GET_THREAD_AREA        = 25,
	SET_THREAD_AREA        = 26,
	ARCH_PRCTL             = 30,
	SYSEMU                 = 31,
	SYSEMU_SINGLESTEP      = 32,
	SINGLEBLOCK            = 33,
	SETOPTIONS             = 0x4200,
	GETEVENTMSG            = 0x4201,
	GETSIGINFO             = 0x4202,
	SETSIGINFO             = 0x4203,
	GETREGSET              = 0x4204,
	SETREGSET              = 0x4205,
	SEIZE                  = 0x4206,
	INTERRUPT              = 0x4207,
	LISTEN                 = 0x4208,
	PEEKSIGINFO            = 0x4209,
	GETSIGMASK             = 0x420a,
	SETSIGMASK             = 0x420b,
	SECCOMP_GET_FILTER     = 0x420c,
	SECCOMP_GET_METADATA   = 0x420d,
	GET_SYSCALL_INFO       = 0x420e,
	GET_RSEQ_CONFIGURATION = 0x420f,
}

/*
	ptrace options
*/
PTrace_Options_Bits :: enum {
	TRACESYSGOOD    = 0,
	TRACEFORK       = 1,
	TRACEVFORK      = 2,
	TRACECLONE      = 3,
	TRACEEXEC       = 4,
	TRACEVFORKDONE  = 5,
	TRACEEXIT       = 6,
	TRACESECCOMP    = 7,
	EXITKILL        = 20,
	SUSPEND_SECCOMP = 21,
}

/*
	ptrace event codes.
*/
PTrace_Event_Code :: enum {
	EVENT_FORK       = 1,
	EVENT_VFORK      = 2,
	EVENT_CLONE      = 3,
	EVENT_EXEC       = 4,
	EVENT_VFORK_DONE = 5,
	EVENT_EXIT       = 6,
	EVENT_SECCOMP    = 7,
	EVENT_STOP       = 128,
}

/*
	ptrace's get syscall info operation.
*/
PTrace_Get_Syscall_Info_Op :: enum u8 {
	NONE    = 0,
	ENTRY   = 1,
	EXIT    = 2,
	SECCOMP = 3,
}

/*
	ptrace's PEEKSIGINFO flags bits
*/
PTrace_Peek_Sig_Info_Flags_Bits :: enum {
	SHARED = 0,
}

/*
	Syslog actions.
*/
Syslog_Action :: enum i32 {
	CLOSE         = 0,
	OPEN          = 1,
	READ          = 2,
	READ_ALL      = 3,
	READ_CLEAR    = 4,
	CLEAR         = 5,
	CONSOLE_OFF   = 6,
	CONSOLE_ON    = 7,
	CONSOLE_LEVEL = 8,
	SIZE_UNREAD   = 9,
	SIZE_BUFFER   = 10,
}

/*
	Bits for splice flags.
*/
Splice_Flags_Bits :: enum {
	MOVE     = 0x01,
	NONBLOCK = 0x02,
	MORE     = 0x04,
	GIFT     = 0x08,
}

/*
	Clock IDs for various system clocks.
*/
Clock_Id :: enum {
	REALTIME           = 0,
	MONOTONIC          = 1,
	PROCESS_CPUTIME_ID = 2,
	THREAD_CPUTIME_ID  = 3,
	MONOTONIC_RAW      = 4,
	REALTIME_COARSE    = 5,
	MONOTONIC_COARSE   = 6,
	BOOTTIME           = 7,
	REALTIME_ALARM     = 8,
	BOOTTIME_ALARM     = 9,
}

/*
	Bits for POSIX interval timer flags.
*/
ITimer_Flags_Bits :: enum {
	ABSTIME = 1,
}

/*
	Bits for epoll_create(2) flags.
*/
EPoll_Flags_Bits :: enum {
	FDCLOEXEC = 19,
}

EPoll_Event_Kind :: enum u32 {
	IN        = 0x001,
	PRI       = 0x002,
	OUT       = 0x004,
	RDNORM    = 0x040,
	RDBAND    = 0x080,
	WRNORM    = 0x100,
	WRBAND    = 0x200,
	MSG       = 0x400,
	ERR       = 0x008,
	HUP       = 0x010,
	RDHUP     = 0x2000,
	EXCLUSIVE = 1<<28,
	WAKEUP    = 1<<29,
	ONESHOT   = 1<<30,
	ET        = 1<<31,
}

EPoll_Ctl_Opcode :: enum i32 {
	ADD = 1,
	DEL = 2,
	MOD = 3,
}<|MERGE_RESOLUTION|>--- conflicted
+++ resolved
@@ -150,7 +150,6 @@
 	RDONLY flag is not present, because it has the value of 0, i.e. it is the
 	default, unless WRONLY or RDWR is specified.
 */
-<<<<<<< HEAD
 when ODIN_ARCH != .arm64 && ODIN_ARCH != .arm32 {
 	Open_Flags_Bits :: enum {
 		WRONLY    = 0,
@@ -171,6 +170,25 @@
 		CLOEXEC   = 19,
 		PATH      = 21,
 	}
+	// https://github.com/torvalds/linux/blob/7367539ad4b0f8f9b396baf02110962333719a48/include/uapi/asm-generic/fcntl.h#L19
+	#assert(1 << uint(Open_Flags_Bits.WRONLY)    == 0o0000000_1)
+	#assert(1 << uint(Open_Flags_Bits.RDWR)      == 0o0000000_2)
+	#assert(1 << uint(Open_Flags_Bits.CREAT)     == 0o00000_100)
+	#assert(1 << uint(Open_Flags_Bits.EXCL)      == 0o00000_200)
+	#assert(1 << uint(Open_Flags_Bits.NOCTTY)    == 0o00000_400)
+	#assert(1 << uint(Open_Flags_Bits.TRUNC)     == 0o0000_1000)
+	#assert(1 << uint(Open_Flags_Bits.APPEND)    == 0o0000_2000)
+	#assert(1 << uint(Open_Flags_Bits.NONBLOCK)  == 0o0000_4000)
+	#assert(1 << uint(Open_Flags_Bits.DSYNC)     == 0o000_10000)
+	#assert(1 << uint(Open_Flags_Bits.ASYNC)     == 0o000_20000)
+	#assert(1 << uint(Open_Flags_Bits.DIRECT)    == 0o000_40000)
+	#assert(1 << uint(Open_Flags_Bits.LARGEFILE) == 0o00_100000)
+	#assert(1 << uint(Open_Flags_Bits.DIRECTORY) == 0o00_200000)
+	#assert(1 << uint(Open_Flags_Bits.NOFOLLOW)  == 0o00_400000)
+	#assert(1 << uint(Open_Flags_Bits.NOATIME)   == 0o0_1000000)
+	#assert(1 << uint(Open_Flags_Bits.CLOEXEC)   == 0o0_2000000)
+	#assert(1 << uint(Open_Flags_Bits.PATH)      == 0o_10000000)
+
 } else {
 	Open_Flags_Bits :: enum {
 		WRONLY    = 0,
@@ -192,46 +210,6 @@
 		PATH      = 21,
 	}
 }
-=======
-Open_Flags_Bits :: enum {
-	WRONLY    = 0,
-	RDWR      = 1,
-	CREAT     = 6,
-	EXCL      = 7,
-	NOCTTY    = 8,
-	TRUNC     = 9,
-	APPEND    = 10,
-	NONBLOCK  = 11,
-	DSYNC     = 12,
-	ASYNC     = 13,
-	DIRECT    = 14,
-	LARGEFILE = 15,
-	DIRECTORY = 16,
-	NOFOLLOW  = 17,
-	NOATIME   = 18,
-	CLOEXEC   = 19,
-	PATH      = 21,
-}
-
-// https://github.com/torvalds/linux/blob/7367539ad4b0f8f9b396baf02110962333719a48/include/uapi/asm-generic/fcntl.h#L19
-#assert(1 << uint(Open_Flags_Bits.WRONLY)    == 0o0000000_1)
-#assert(1 << uint(Open_Flags_Bits.RDWR)      == 0o0000000_2)
-#assert(1 << uint(Open_Flags_Bits.CREAT)     == 0o00000_100)
-#assert(1 << uint(Open_Flags_Bits.EXCL)      == 0o00000_200)
-#assert(1 << uint(Open_Flags_Bits.NOCTTY)    == 0o00000_400)
-#assert(1 << uint(Open_Flags_Bits.TRUNC)     == 0o0000_1000)
-#assert(1 << uint(Open_Flags_Bits.APPEND)    == 0o0000_2000)
-#assert(1 << uint(Open_Flags_Bits.NONBLOCK)  == 0o0000_4000)
-#assert(1 << uint(Open_Flags_Bits.DSYNC)     == 0o000_10000)
-#assert(1 << uint(Open_Flags_Bits.ASYNC)     == 0o000_20000)
-#assert(1 << uint(Open_Flags_Bits.DIRECT)    == 0o000_40000)
-#assert(1 << uint(Open_Flags_Bits.LARGEFILE) == 0o00_100000)
-#assert(1 << uint(Open_Flags_Bits.DIRECTORY) == 0o00_200000)
-#assert(1 << uint(Open_Flags_Bits.NOFOLLOW)  == 0o00_400000)
-#assert(1 << uint(Open_Flags_Bits.NOATIME)   == 0o0_1000000)
-#assert(1 << uint(Open_Flags_Bits.CLOEXEC)   == 0o0_2000000)
-#assert(1 << uint(Open_Flags_Bits.PATH)      == 0o_10000000)
->>>>>>> 856537f0
 
 /*
 	Bits for FD_Flags bitset
