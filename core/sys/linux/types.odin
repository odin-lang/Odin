package linux

/*
	Type for storage device handle.
*/
Dev :: distinct u64

/*
	Type for 32-bit User IDs.
*/
Uid :: distinct u32

/*
	Type for 32-bit Group IDs.
*/
Gid :: distinct u32

/*
	Type for Process IDs, Thread IDs, Thread group ID.
*/
Pid :: distinct i32

/*
	Type for any of: pid, pidfd, pgid.
*/
Id :: distinct uint

/*
	Represents a file descriptor.
*/
Fd  :: distinct i32

/*
	Represents a watch descriptor.
*/
Wd  :: distinct i32

/*
	Type for PID file descriptors.
*/
Pid_FD :: distinct i32

/*
	Type for 64-bit inode number for files.
	Used pretty much only in struct Stat64 for 32-bit platforms.
*/
Inode :: distinct u64

/*
	Shared memory identifiers used by shmget(2) and other calls.
*/
Key :: distinct i32

/*
	Represents timer IDs.
*/
Timer :: distinct i32

/*
	Represents time with nanosecond precision.
*/
Time_Spec :: struct {
	time_sec:  uint,
	time_nsec: uint,
}

/*
	Represents time with millisecond precision.
*/
Time_Val :: struct {
	seconds:      int,
	microseconds: int,
}

/*
	Access and modification times for files
*/
UTim_Buf :: struct {
	actime:  uint,
	modtime: uint,
}

/*
	Flags for open(2).
*/
Open_Flags :: bit_set[Open_Flags_Bits; u32]

/*
	Flags for the file descriptors.
*/
FD_Flags :: bit_set[FD_Flags_Bits; i32]

/*
	Represents file's permission and status bits
**Example:**
	When you're passing a value of this type the recommended usage is:

	```
	  linux.Mode{.S_IXOTH, .S_IROTH} | linux.S_IRWXU | linux.S_IRWXG
	```

	This would generate a mode that has full permissions for the
	file's owner and group, and only "read" and "execute" bits
	for others.
*/
Mode :: bit_set[Mode_Bits; u32]

when ODIN_ARCH == .amd64 {
	// x86-64 has mode and nlink swapped for some reason
	_Arch_Stat :: struct {
		dev:       Dev,
		ino:       Inode,
		nlink:     uint,
		mode:      Mode,
		uid:       Uid,
		gid:       Gid,
		_:         u32,
		rdev:      Dev,
		size:      uint,
		blksize:   uint,
		blocks:    uint,
		atime:     Time_Spec,
		mtime:     Time_Spec,
		ctime:     Time_Spec,
		_:         [3]uint,
	}
} else when ODIN_ARCH == .arm64 || ODIN_ARCH == .riscv64 {
	_Arch_Stat :: struct {
		dev:        Dev,
		ino:        Inode,
		mode:       Mode,
		nlink:      u32,
		uid:        Uid,
		gid:        Gid,
		rdev:       Dev,
		_:          u64,
		size:       int,
		blksize:    i32,
		_:          i32,
		blocks:     int,
		atime:      Time_Spec,
		mtime:      Time_Spec,
		ctime:      Time_Spec,
		_:          [2]u32,
	}
} else {
	_Arch_Stat :: struct {
		dev:        Dev,
		_:          [4]u8,
		_ino:       uint, // Old 32-bit inode number, don't use
		mode:       Mode,
		nlink:      u32,
		uid:        Uid,
		gid:        Gid,
		rdev:       Dev,
		_:          [4]u8,
		size:       i64,
		blksize:    uint,
		blocks:     u64,
		atime:      Time_Spec,
		mtime:      Time_Spec,
		ctime:      Time_Spec,
		ino:        Inode,
	}
}

/*
	Represents the file state.
	If you're on 32-bit platform, consider using Stat64 instead.
*/
Stat :: struct {
	using _impl_stat: _Arch_Stat,
}

/*
	Timestamp type used for Statx struct
*/
Statx_Timestamp :: struct {
	sec:  i64,
	nsec: u32,
	_:       i32,
}

/*
	Query params/results for `statx()`.
*/
Statx_Mask :: bit_set[Statx_Mask_Bits; u32]

/*
	File attributes, returned by statx. This bitset is also
	used to specify which attributes are present, not just
	their value.
*/
Statx_Attr :: bit_set[Statx_Attr_Bits; u64]

/*
	The extended Stat struct, the argument to statx(2) syscall.
*/
Statx :: struct {
	mask:                Statx_Mask,
	blksize:             u32,
	attributes:          Statx_Attr,
	nlink:               u32,
	uid:                 Uid,
	gid:                 Gid,
	// Note(flysand): mode is 16-bit on linux + there's
	// 16-bit padding following it. Since our mode is 32-bits,
	// we're using the padding. This should be fine because
	// the placement of that padding suggests it was going to
	// be used for the Mode bits anyway.
	mode:                Mode,
	ino:                 Inode,
	size:                u64,
	blocks:              u64,
	attributes_mask:     Statx_Attr,
	atime:               Statx_Timestamp,
	btime:               Statx_Timestamp,
	ctime:               Statx_Timestamp,
	mtime:               Statx_Timestamp,
	rdev_major:          u32,
	rdev_minor:          u32,
	dev_major:           u32,
	dev_minor:           u32,
	mnt_id:              u64,
	dio_mem_align:       u32,
	dio_offset_align:    u32,
	_:                   [12]u64,
}

/*
	Mount flags for filesystem.
*/
FS_Flags :: bit_set[FS_Flags_Bits; u32]

when size_of(int) == 8 {
	_Arch_Stat_FS :: struct {
		// Note(flysand): The FS_Magic bits are never above
		// 32-bits, so it should be fine for now...
		type:     FS_Magic,
		_:        u32,
		bsize:    i64,
		blocks:   i64,
		bfree:    i64,
		bavail:   i64,
		files:    i64,
		ffree:    i64,
		fsid :    [2]i32,
		namelen:  i64,
		frsize:   i64,
		// Note(flysand): Same story as type
		flags:    FS_Flags,
		_:        u32,
		spare:    [4]i64,
	}
} else {
	_Arch_Stat_FS :: struct {
		type:     FS_Magic,
		bsize:    u32,
		blocks:   u64,
		bfree:    u64,
		bavail:   u64,
		files:    u64,
		ffree:    u64,
		fsid:     [2]i32,
		namelen:  u32,
		frsize:   u32,
		flags:    FS_Flags,
		spare:    [4]u32,
	}
}

/*
	Struct for statfs(2).
*/
Stat_FS :: struct {
	using _impl_stat_fs: _Arch_Stat_FS,
}

/*
	Flags for close_range(2).
*/
Close_Range_Flags :: bit_set[Close_Range_Flags_Bits; u32]

/*
	Flags for rename(2).
*/
Rename_Flags :: bit_set[Rename_Flags_Bits; u32]

/*
	Directory entry record.
	Recommended to iterate these with `dirent_iterate_buf()`,
	and obtain the name via `dirent_name()`.
*/
Dirent :: struct {
	ino:    Inode,
	off:    i64,
	reclen: u16,
	type:   Dirent_Type,
	name:   [0]u8, // See dirent_name
}

/*
	Lock record for fcntl(2).
*/
FLock :: struct {
	type:   FLock_Type,
	whence: Seek_Whence,
	start:  i64,
	len:    i64,
	pid:    Pid,
}

/*
	File locking operations.
	Use one of `EX`, `RW` or `UN` to specify the operation, and add `UN` if
	you need a non-blocking operation.
*/
FLock_Op :: bit_set[FLock_Op_Bits; i32]

/*
	Flags for `fcntl_notify()`.
*/
FD_Notifications :: bit_set[FD_Notifications_Bits; i32]

/*
	Seals for `fcntl_add_seals()`.
*/
Seal :: bit_set[Seal_Bits; i32]

/*
	Represents owner that receives events on file updates.
*/
F_Owner :: struct {
	type: F_Owner_Type,
	pid:  Pid,
}

/*
	Events for ppoll(2).
*/
Fd_Poll_Events :: bit_set[Fd_Poll_Events_Bits; u16]

/*
	Struct for ppoll(2).
*/
Poll_Fd :: struct {
	fd:      Fd,
	events:  Fd_Poll_Events,
	revents: Fd_Poll_Events,
}

Inotify_Init_Flags :: bit_set[Inotify_Init_Bits; i32]

Inotify_Event :: struct {
	wd:     Wd,
	mask:   Inotify_Event_Mask,
	cookie: u32,
	len:    u32,
	name:   [0]u8,
}

Inotify_Event_Mask :: bit_set[Inotify_Event_Bits; u32]

/*
	Specifies protection for memory pages.
*/
Mem_Protection :: bit_set[Mem_Protection_Bits; i32]

/*
	Flags for mmap.

	See `constants.odin` for `MAP_SHARED_VALIDATE` and `MAP_HUGE_16KB`, et al.
*/
Map_Flags :: bit_set[Map_Flags_Bits; i32]

/*
	Flags for mlock(2).
*/
MLock_Flags :: bit_set[MLock_Flags_Bits; u32]

/*
	Flags for msync(2).
*/
MSync_Flags :: bit_set[MSync_Flags_Bits; i32]

/*
	Access rights for pkey_alloc(2).
*/
PKey_Access_Rights :: bit_set[PKey_Access_Bits; u32]

/*
	Flags for mremap(2).
*/
MRemap_Flags :: bit_set[MRemap_Flags_Bits; i32]

/*
	Flags for getrandom(2) syscall.
*/
Get_Random_Flags :: bit_set[Get_Random_Flags_Bits; i32]

/*
	Flags for perf_event_open(2) syscall.
*/
Perf_Flags :: bit_set[Perf_Flags_Bits; uint]

Perf_Event_Flags :: distinct bit_set[Perf_Event_Flags_Bits; u64]

Perf_Read_Format :: distinct bit_set[Perf_Read_Format_Bits; u64]

Perf_Cap_Flags :: distinct bit_set[Perf_Cap_Flags_Bits; u64]

Perf_Event_Sample_Type :: bit_set[Perf_Event_Sample_Type_Bits; u64]

/*
	Specifies which branches to include in branch record.
*/
Branch_Sample_Type :: bit_set[Branch_Sample_Type_Bits; u64]

/*
	The struct for perf_event_open.
*/
Perf_Event_Attr :: struct #packed {
	type:               Perf_Event_Type,
	size:               u32,
	config: struct #raw_union {
		hw: Perf_Hardware_Id,
		sw: Perf_Software_Id,
		cache: u64,
		other: u64,
	},
	sample: struct #raw_union {
		period:    u64,
		frequency: u64,
	},
	sample_type:        Perf_Event_Sample_Type,
	read_format:        Perf_Read_Format,
	flags:              Perf_Event_Flags,
	wakeup: struct #raw_union {
		events:    u32,
		watermark: u32,
	},
	breakpoint_type:    Hardware_Breakpoint_Type,
	using _: struct #raw_union {
		breakpoint_addr: u64,
		kprobe_func:     u64,
		uprobe_path:     u64,
		config1:         u64,
	},
	using _: struct #raw_union {
		breakpoint_len: u64,
		kprobe_addr:    u64,
		uprobe_offset:  u64,
		config2:        u64,
	},
	branch_sample_type: Branch_Sample_Type,
	sample_regs_user:   u64,
	sample_stack_user:  u32,
	clock_id:           i32, // TODO(flysand): clock_id
	sample_regs_intr:   u64,
	aux_watermark:      u32,
	sample_max_stack:   u16,
	_:                  u16,
}

/*
	The ring buffer structure when mmaping Perf_Event_Attr.
*/
Perf_Event_Mmap_Page :: struct #packed {
	version:        u32,
	compat_version: u32,
	lock:           u32,
	index:          u32,
	offset:         i64,
	time_enabled:   u64,
	time_running:   u64,
	cap: struct #raw_union {
		capabilities: u64,
		flags: Perf_Cap_Flags,
	},
	pmc_width:      u16,
	time_shift:     u16,
	time_mult:      u32,
	time_offset:    u64,
	time_zero:      u64,
	size:           u32,
	reserved1:      u32,
	time_cycles:    u64,
	time_mask:      u64,
	reserved2:      [116*8]u8,
	data_head:      u64,
	data_tail:      u64,
	data_offset:    u64,
	data_size:      u64,
	aux_head:       u64,
	aux_tail:       u64,
	aux_offset:     u64,
	aux_size:       u64,
}

// TODO(flysand): Its taking too much effort to bind the other data structures related to perf_event_open

/*
	Options for wait4(2) and waitpid(2).
*/
Wait_Options :: bit_set[Wait_Option; i32]

/*
	Flags for pidfd_open(2).
*/
Pid_FD_Flags :: bit_set[Pid_FD_Flags_Bits; i32]

// Note(flysand): these could, in principle be implemented with bitfields,
// however there are ABI differences between odin's bitfields and linux sigsets.
// Mainly:
//  1. Odin's bitfields start from 0, whereas signals start from 1
//  2. It's unclear how bitfields act in terms of ABI (are they an array of ints or an array of longs?).
//     it makes a difference because ARM is big endian.
@private _SIGSET_NWORDS :: (8 / size_of(uint))
Sig_Set :: [_SIGSET_NWORDS]uint

@private SI_MAX_SIZE       :: 128
@private SI_ARCH_PREAMBLE  :: 4 * size_of(i32) when size_of(rawptr) == 8 else 3 * size_of(i32)
@private SI_PAD_SIZE       :: SI_MAX_SIZE - SI_ARCH_PREAMBLE

Sig_Handler_Fn :: #type proc "c" (sig: Signal)
Sig_Restore_Fn :: #type proc "c" () -> !

when size_of(rawptr) == 8 {
	Sig_Info :: struct #packed {
		signo: Signal,
		errno: Errno,
		code: i32,
		_pad0: i32,
		using _union: struct #raw_union {
			_pad1: [SI_PAD_SIZE]u8,
			using _kill: struct {
				pid: Pid, /* sender's pid */
				uid: Uid, /* sender's uid */
			},
			using _timer: struct {
				timerid: i32,   /* timer id */
				overrun: i32,   /* overrun count */
				value: Sig_Val, /* timer value */
			},
			/* POSIX.1b signals */
			using _rt: struct {
				_pid0: Pid, /* sender's pid */
				_uid0: Uid, /* sender's uid */
			},
			/* SIGCHLD */
			using _sigchld: struct {
				_pid1: Pid,  /* which child */
				_uid1: Uid,  /* sender's uid */
				status: i32, /* exit code */
				utime: uint,
				stime: uint, //clock_t
			},
			/* SIGILL, SIGFPE, SIGSEGV, SIGBUS */
			using _sigfault: struct {
				addr: rawptr, /* faulting insn/memory ref. */
				using _: struct #raw_union {
					trapno: i32,   /* Trap number that caused signal */
					addr_lsb: i16, /* LSB of the reported address */
					using _addr_bnd: struct {
						_pad2: u64,
						lower: rawptr, /* lower bound during fault */
						upper: rawptr, /* upper bound during fault */
					},
					using _addr_pkey: struct {
						_pad3: u64,
						pkey: u32, /* protection key on PTE that faulted */
					},
					using _perf: struct {
						perf_data: u64,
						perf_type: u32,
						perf_flags: u32,
					},
				},
			},
			/* SIGPOLL */
			using _sigpoll: struct {
				band: int, /* POLL_IN, POLL_OUT, POLL_MSG */
				fd: Fd,
			},
			/* SIGSYS */
			using _sigsys: struct {
				call_addr: rawptr, /* calling user insn */
				syscall: i32,      /* triggering system call number */
				arch: u32,         /* AUDIT_ARCH_* of syscall */
			},
		},
	}

	#assert(size_of(Sig_Info) == 128)
	#assert(offset_of(Sig_Info, signo)      == 0x00)
	#assert(offset_of(Sig_Info, errno)      == 0x04)
	#assert(offset_of(Sig_Info, code)       == 0x08)
	#assert(offset_of(Sig_Info, pid)        == 0x10)
	#assert(offset_of(Sig_Info, uid)        == 0x14)
	#assert(offset_of(Sig_Info, timerid)    == 0x10)
	#assert(offset_of(Sig_Info, overrun)    == 0x14)
	#assert(offset_of(Sig_Info, value)      == 0x18)
	#assert(offset_of(Sig_Info, status)     == 0x18)
	#assert(offset_of(Sig_Info, utime)      == 0x20)
	#assert(offset_of(Sig_Info, stime)      == 0x28)
	#assert(offset_of(Sig_Info, addr)       == 0x10)
	#assert(offset_of(Sig_Info, addr_lsb)   == 0x18)
	#assert(offset_of(Sig_Info, trapno)     == 0x18)
	#assert(offset_of(Sig_Info, lower)      == 0x20)
	#assert(offset_of(Sig_Info, upper)      == 0x28)
	#assert(offset_of(Sig_Info, pkey)       == 0x20)
	#assert(offset_of(Sig_Info, perf_data)  == 0x18)
	#assert(offset_of(Sig_Info, perf_type)  == 0x20)
	#assert(offset_of(Sig_Info, perf_flags) == 0x24)
	#assert(offset_of(Sig_Info, band)       == 0x10)
	#assert(offset_of(Sig_Info, fd)         == 0x18)
	#assert(offset_of(Sig_Info, call_addr)  == 0x10)
	#assert(offset_of(Sig_Info, syscall)    == 0x18)
	#assert(offset_of(Sig_Info, arch)       == 0x1C)
} else {
	Sig_Info :: struct {
		signo: Signal,
		errno: Errno,
		code: i32,
		using _union: struct #raw_union {
			_pad1: [SI_PAD_SIZE]u8,
			using _kill: struct {
				pid: Pid, /* sender's pid */
				uid: Uid, /* sender's uid */
			},
			using _timer: struct {
				timerid: i32,   /* timer id */
				overrun: i32,   /* overrun count */
				value: Sig_Val, /* timer value */
			},
			/* POSIX.1b signals */
			using _rt: struct {
				_pid0: Pid, /* sender's pid */
				_uid0: Uid, /* sender's uid */
			},
			/* SIGCHLD */
			using _sigchld: struct {
				_pid1: Pid,  /* which child */
				_uid1: Uid,  /* sender's uid */
				status: i32, /* exit code */
				utime: uint,
				stime: uint, //clock_t
			},
			/* SIGILL, SIGFPE, SIGSEGV, SIGBUS */
			using _sigfault: struct {
				addr: rawptr, /* faulting insn/memory ref. */
				using _: struct #raw_union {
					trapno: i32,   /* Trap number that caused signal */
					addr_lsb: i16, /* LSB of the reported address */
					using _addr_bnd: struct {
						_pad2: u32,
						lower: rawptr, /* lower bound during fault */
						upper: rawptr, /* upper bound during fault */
					},
					using _addr_pkey: struct {
						_pad3: u32,
						pkey: u32, /* protection key on PTE that faulted */
					},
					using _perf: struct {
						perf_data: u32,
						perf_type: u32,
						perf_flags: u32,
					},
				},
			},
			/* SIGPOLL */
			using _sigpoll: struct {
				band: int, /* POLL_IN, POLL_OUT, POLL_MSG */
				fd: Fd,
			},
			/* SIGSYS */
			using _sigsys: struct {
				call_addr: rawptr, /* calling user insn */
				syscall: i32,      /* triggering system call number */
				arch: u32,         /* AUDIT_ARCH_* of syscall */
			},
		},
	}

	#assert(size_of(Sig_Info) == 128)
	#assert(offset_of(Sig_Info, signo)      == 0x00)
	#assert(offset_of(Sig_Info, errno)      == 0x04)
	#assert(offset_of(Sig_Info, code)       == 0x08)
	#assert(offset_of(Sig_Info, pid)        == 0x0c)
	#assert(offset_of(Sig_Info, uid)        == 0x10)
	#assert(offset_of(Sig_Info, timerid)    == 0x0c)
	#assert(offset_of(Sig_Info, overrun)    == 0x10)
	#assert(offset_of(Sig_Info, value)      == 0x14)
	#assert(offset_of(Sig_Info, status)     == 0x14)
	#assert(offset_of(Sig_Info, utime)      == 0x18)
	#assert(offset_of(Sig_Info, stime)      == 0x1c)
	#assert(offset_of(Sig_Info, addr)       == 0x0c)
	#assert(offset_of(Sig_Info, addr_lsb)   == 0x10)
	#assert(offset_of(Sig_Info, trapno)     == 0x10)
	#assert(offset_of(Sig_Info, lower)      == 0x14)
	#assert(offset_of(Sig_Info, upper)      == 0x18)
	#assert(offset_of(Sig_Info, pkey)       == 0x14)
	#assert(offset_of(Sig_Info, perf_data)  == 0x10)
	#assert(offset_of(Sig_Info, perf_type)  == 0x14)
	#assert(offset_of(Sig_Info, perf_flags) == 0x18)
	#assert(offset_of(Sig_Info, band)       == 0x0c)
	#assert(offset_of(Sig_Info, fd)         == 0x10)
	#assert(offset_of(Sig_Info, call_addr)  == 0x0c)
	#assert(offset_of(Sig_Info, syscall)    == 0x10)
	#assert(offset_of(Sig_Info, arch)       == 0x14)
}

SIGEV_MAX_SIZE :: 64
SIGEV_PAD_SIZE :: ((SIGEV_MAX_SIZE-size_of(i32)*2+size_of(Sig_Val))/size_of(i32))

Sig_Val :: struct #raw_union {
	sival_int: i32,
	sival_ptr: rawptr,
}

Sig_Event :: struct {
	value:  Sig_Val,
	signo:  i32,
	notify: i32,
	using _: struct #raw_union {
		_: [SIGEV_PAD_SIZE]u32,
		thread_id: Pid,
		using _: struct {
			notify_function:  #type proc "c" (val: Sig_Val),
			notify_attribute: rawptr,
		},
	},
}

Sig_Stack_Flags :: bit_set[Sig_Stack_Flag; i32]

Sig_Stack :: struct {
	sp: rawptr,
	flags: Sig_Stack_Flags,
	size: uintptr,
}

Sig_Action_Special :: enum uint {
	SIG_DFL = 0,
	SIG_IGN = 1,
	SIG_ERR = ~uint(0),
}

Sig_Action_Flags :: bit_set[Sig_Action_Flag; uint]
Sig_Action :: struct($T: typeid) {
	using _u: struct #raw_union {
		handler: Sig_Handler_Fn,
		sigaction: #type proc "c" (sig: Signal, si: ^Sig_Info, ctx: ^T),
		special: Sig_Action_Special,
	},
	flags: Sig_Action_Flags,
	restorer: Sig_Restore_Fn,
	mask: Sig_Set,
}

/*
	Flags for the socket file descriptor.
	Note, on linux these are technically passed by OR'ing together
	with Socket_Type, our wrapper does this under the hood.
*/
Socket_FD_Flags :: bit_set[Socket_FD_Flags_Bits; i32]

/*
	Address family for the socket.
	Typically there's one address family for every protocol family.
*/
Address_Family :: distinct Protocol_Family

/*
	Flags for the socket for send/recv calls.
*/
Socket_Msg :: bit_set[Socket_Msg_Bits; i32]

/*
	Struct representing a generic socket address.
*/
Sock_Addr :: struct #packed {
	sa_family: Address_Family,
	sa_data:   [14]u8,
}

/*
	Struct representing IPv4 socket address.
*/
Sock_Addr_In :: struct #packed {
	sin_family: Address_Family,
	sin_port:   u16be,
	sin_addr:   [4]u8,
	sin_zero:   [size_of(Sock_Addr) - size_of(Address_Family) - size_of(u16be) - size_of([4]u8)]u8,
}

/*
	Struct representing IPv6 socket address.
*/
Sock_Addr_In6 :: struct #packed {
	sin6_family:   Address_Family,
	sin6_port:     u16be,
	sin6_flowinfo: u32,
	sin6_addr:     [16]u8,
	sin6_scope_id: u32,
}

/*
	Struct representing Unix Domain Socket address
*/
Sock_Addr_Un :: struct #packed {
	sun_family: Address_Family,
	sun_path:   [108]u8,
}

/*
	Struct representing an arbitrary socket address.
*/
Sock_Addr_Any :: struct #raw_union {
	using _: struct {
		family: Address_Family,
		port:   u16be,
	},
	using generic: Sock_Addr,
	using ipv4: Sock_Addr_In,
	using ipv6: Sock_Addr_In6,
	using uds: Sock_Addr_Un,
}

/*
	Message header for sendmsg/recvmsg
*/
Msg_Hdr :: struct {
	name:       rawptr,
	namelen:    i32,
	iov:        []IO_Vec, // ptr followed by length, abi matches
	control:    []u8,
	flags:      Socket_Msg,
}

/*
	Multiple message header for sendmmsg/recvmmsg
*/
MMsg_Hdr :: struct {
	hdr: Msg_Hdr,
	len: u32,
}

/*
	Just an alias to make futex-values more visible
*/
Futex :: u32

/*
	Flags for the futex (they are kept separately)
*/
Futex_Flags :: bit_set[Futex_Flags_Bits; u32]

/*
	Times
*/
Tms :: struct {
	tms_utime:  int,
	tms_stime:  int,
	tms_cutime: int,
	tms_cstime: int,
}

/*
	"Unix time-sharing system name", allegedly.
	Basically system info.
*/
UTS_Name :: struct {
	sysname:    [65]u8 `fmt:"s,0"`,
	nodename:   [65]u8 `fmt:"s,0"`,
	release:    [65]u8 `fmt:"s,0"`,
	version:    [65]u8 `fmt:"s,0"`,
	machine:    [65]u8 `fmt:"s,0"`,
	domainname: [65]u8 `fmt:"s,0"`,
}

/*
	Return buffer for the sysinfo syscall
*/
Sys_Info :: struct {
	uptime:    int,
	loads:     [3]int,
	totalram:  uint,
	freeram:   uint,
	sharedram: uint,
	bufferram: uint,
	totalswap: uint,
	freeswap:  uint,
	procs:     u16,
	totalhigh: uint,
	freehigh:  uint,
	mem_unit:  i32,
	_padding:  [20 - (2 * size_of(int)) - size_of(i32)]u8,
}

/*
	Resource limit
*/
RLimit :: struct {
	cur: uint,
	max: uint,
}

/*
	Structure representing how much of each resource got used.
*/
RUsage :: struct {
	utime:         Time_Val,
	stime:         Time_Val,
	maxrss_word:   int,
	ixrss_word:    int,
	idrss_word:    int,
	isrss_word:    int,
	minflt_word:   int,
	majflt_word:   int,
	nswap_word:    int,
	inblock_word:  int,
	oublock_word:  int,
	msgsnd_word:   int,
	msgrcv_word:   int,
	nsignals_word: int,
	nvcsw_word:    int,
	nivcsw_word:   int,
}

/*
	Struct used for IO operations
*/
IO_Vec :: struct {
	base: rawptr,
	len:  uint,
}

/*
	Access modes and flags used by SystemV IPC procedures.
*/
IPC_Flags :: bit_set[IPC_Flags_Bits; i16]

/*
	Permissions for SystemV IPC primitives.
*/
IPC_Perm :: struct {
	key:  Key,
	uid:  u32,
	gid:  u32,
	cuid: u32,
	cgid: u32,
	mode: IPC_Flags, // Only contains mode flags.
	seq:  u16,
	_:    [2 + 2*size_of(int)]u8,
}

when size_of(int) == 8 || ODIN_ARCH == .i386 {
	// 32-bit and 64-bit x86, 64-bit arm
	_Arch_Shmid_DS :: struct {
		perm:   IPC_Perm,
		segsz:  uint,
		atime:  int,
		dtime:  int,
		ctime:  int,
		cpid:   Pid,
		lpid:   Pid,
		nattch: uint,
		_:      [2]uint,
	}
} else {
	// Other 32-bit platforms
	// NOTE(flysand): I'm not risking assuming it's little endian...
	_Arch_Shmid_DS :: struct {
		perm:       IPC_Perm,
		segsz:      uint,
		atime:      uint,
		atime_high: uint,
		dtime:      uint,
		dtime_high: uint,
		ctime:      uint,
		ctime_high: uint,
		cpid:       Pid,
		lpid:       Pid,
		nattach:    uint,
		_:          [2]uint,
	}
}

/*
	SystemV shared memory data.
*/
Shmid_DS :: _Arch_Shmid_DS

/*
	SystemV shared memory info.
*/
Shm_Info :: struct {
	used_ids:       i32,
	shm_tot:        uint,
	shm_rss:        uint,
	shm_swp:        uint,
	swap_attempts:  uint,
	swap_successes: uint,
}

/*
	SystemV semaphore operation.
*/
Sem_Buf :: struct {
	num: u16,
	op:  IPC_Cmd,
	flg: IPC_Flags,
}

when ODIN_ARCH == .i386 {
	_Arch_Semid_DS :: struct {
		perm:       IPC_Perm,
		otime:      uint,
		otime_high: uint,
		ctime:      uint,
		ctime_high: uint,
		nsems:      uint,
		_:          [2]uint,
	}
} else when ODIN_ARCH == .amd64 {
	_Arch_Semid_DS :: struct {
		perm:       IPC_Perm,
		otime:      int,
		ctime:      int,
		nsems:      uint,
		_:          [2]uint,
	}
} else when ODIN_ARCH == .arm32 {
	_Arch_Semid_DS :: struct {
		perm:       IPC_Perm,
		otime:      uint,
		otime_high: uint,
		ctime:      uint,
		ctime_high: uint,
		nsems:      uint,
		_:          [2]uint,
	}
} else when ODIN_ARCH == .arm64 || ODIN_ARCH == .riscv64 {
	_Arch_Semid_DS :: struct {
		perm:       IPC_Perm,
		otime:      int,
		ctime:      int,
		sem_nsems:  uint,
		__unused3:  uint,
		__unused4:  uint,
	}
}

/*
	Architecture-specific semaphore data.
*/
Semid_DS :: _Arch_Semid_DS

/*
	Argument for semctl functions
*/
Sem_Un :: struct #raw_union {
	val:   i32,
	buf:   rawptr,
	array: u16,
	__buf: Sem_Info,
	_:     uintptr,
}

/*
	SystenV semaphore info.
*/
Sem_Info :: struct {
	semmap: i32,
	mni: i32,
	mns: i32,
	mnu: i32,
	msl: i32,
	opm: i32,
	ume: i32,
	usz: i32,
	vmx: i32,
	aem: i32,
}

/*
	Template for the struct used for sending and receiving messages
*/
Msg_Buf :: struct {
	type: int,
	text: [0]u8,
}

/*
	SystemV message queue data.
*/
Msqid_DS :: struct {
	perm:   IPC_Perm,
	stime:  uint,
	rtime:  uint,
	ctime:  uint,
	cbytes: uint,
	qnum:   uint,
	qbytes: uint,
	lspid:  Pid,
	lrpid:  Pid,
	_:      [2]uint,
}

/*
	Interval timer types
*/
ITimer_Which :: enum {
	REAL    = 0,
	VIRTUAL = 1,
	PROF    = 2,
}

/*
	Interval timer value
*/
ITimer_Val :: struct {
	interval: Time_Val,
	value:    Time_Val,
}

ITimer_Spec :: struct {
	interval: Time_Spec,
	value:    Time_Spec,
}

/*
	Flags for POSIX interval timers.
*/
ITimer_Flags :: bit_set[ITimer_Flags_Bits; u32]

when ODIN_ARCH == .arm32 {
	_Arch_User_Regs :: struct {
		cpsr:             uint,
		pc:               uint,
		lr:               uint,
		sp:               uint,
		ip:               uint,
		fp:               uint,
		r10:              uint,
		r9:               uint,
		r8:               uint,
		r7:               uint,
		r6:               uint,
		r5:               uint,
		r4:               uint,
		r3:               uint,
		r2:               uint,
		r1:               uint,
		r0:               uint,
		ORIG_r0:          uint,
	}
	// TODO(flysand): Idk what to do about these, couldn't find their
	// definitions
	_Arch_User_FP_Regs :: struct {}
	_Arch_User_FPX_Regs :: struct {}
} else when ODIN_ARCH == .arm64 {
	_Arch_User_Regs :: struct {
		regs:             [31]uint,
		sp:               uint,
		pc:               uint,
		pstate:           uint,
	}
	_Arch_User_FP_Regs :: struct {
		vregs:            [32]u128,
		fpsr:             u32,
		fpcr:             u32,
		_:                [2]u32,
	}
	_Arch_User_FPX_Regs :: struct {}
} else when ODIN_ARCH == .i386 {
	_Arch_User_Regs :: struct {
		ebx:              uint,
		ecx:              uint,
		edx:              uint,
		esi:              uint,
		edi:              uint,
		ebp:              uint,
		eax:              uint,
		xds:              uint,
		xes:              uint,
		xfs:              uint,
		xgs:              uint,
		orig_eax:         uint,
		eip:              uint,
		xcs:              uint,
		eflags:           uint,
		esp:              uint,
		xss:              uint,
	}
	// x87 FPU state
	_Arch_User_FP_Regs :: struct {
		cwd:              uint,
		swd:              uint,
		twd:              uint,
		fip:              uint,
		fcs:              uint,
		foo:              uint,
		fos:              uint,
		st_space:         [20]uint,
	}
	// FXSR instruction set state
	_Arch_User_FPX_Regs :: struct {
		cwd:              u16,
		swd:              u16,
		twd:              u16,
		fop:              u16,
		fip:              uint,
		fcs:              uint,
		foo:              uint,
		fos:              uint,
		mxcsr:            uint,
		_:                uint,
		st_space:         [32]uint,
		xmm_space:        [32]uint,
		padding:          [56]uint,
	}
} else when ODIN_ARCH == .amd64 {
	_Arch_User_Regs :: struct {
		// Callee-preserved, may not be correct if the syscall doesn't need
		// these registers
		r15:              uint,
		r14:              uint,
		r13:              uint,
		r12:              uint,
		rbp:              uint,
		rbx:              uint,
		// Always saved
		r11:              uint,
		r10:              uint,
		r9:               uint,
		r8:               uint,
		rax:              uint,
		rcx:              uint,
		rdx:              uint,
		rsi:              uint,
		rdi:              uint,
		// On syscall entry this is the syscall number, on CPU exception this
		// is the error code, on hardware interrupt this is its IRQ number
		orig_rax:         uint,
		// Return frame for iretq
		rip:              uint,
		cs:               uint,
		eflags:           uint,
		rsp:              uint,
		ss:               uint,
		fs_base:          uint,
		gs_base:          uint,
		ds:               uint,
		es:               uint,
		fs:               uint,
		gs:               uint,
	}
	// All floating point state
	_Arch_User_FP_Regs :: struct {
		cwd:              u16,
		swd:              u16,
		twd:              u16,
		fop:              u16,
		rip:              uint,
		rdp:              uint,
		mxcsr:            u32,
		mxcsr_mask:       u32,
		st_space:         [32]u32,
		xmm_space:        [64]u32,
		_:                [24]u32,
	}
	// FXSR instruction set state
	_Arch_User_FPX_Regs :: struct {
		cwd:              u16,
		swd:              u16,
		twd:              u16,
		fop:              u16,
		fip:              uint,
		fcs:              uint,
		foo:              uint,
		fos:              uint,
		mxcsr:            uint,
		_:                uint,
		st_space:         [32]uint,
		xmm_space:        [32]uint,
		padding:          [56]uint,
	}
} else when ODIN_ARCH == .riscv64 {
	_Arch_User_Regs :: struct {
		pc, ra, sp, gp, tp,
		t0, t1, t2,
		s0, s1,
		a0, a1, a2, a3, a4, a5, a6, a7,
		s2, s3, s4, s5, s6, s7, s8, s9, s10, s11,
		t3, t4, t5, t6: uint,
	}
	_Arch_User_FP_Regs :: struct #raw_union {
		f_ext: struct {
			f:    [32]u32,
			fcsr: u32,
		},
		d_ext: struct {
			f:    [32]u64,
			fcsr: u32,
		},
		q_ext: struct {
			using _: struct #align(16) {
				f:    [64]u64,
			},
			fcsr:     u32,
			reserved: [3]u32,
		},
	}
	_Arch_User_FPX_Regs :: struct {}
}

/*
	Architecture-specific registers struct.
*/
User_Regs :: _Arch_User_Regs

/*
	Architecture-specific floating-point registers
*/
User_FP_Regs :: _Arch_User_FP_Regs

/*
	Architecture-specific extended floating-point registers.
	Currently only used for x86 CPU's.
*/
User_FPX_Regs :: _Arch_User_FPX_Regs

/*
	ptrace options.
*/
PTrace_Options :: bit_set[PTrace_Options_Bits; u32]

/*
	ptrace's PEEKSIGINFO argument.
*/
PTrace_Peek_Sig_Info_Args :: struct {
	off:   u64,
	flags: PTrace_Peek_Sig_Info_Flags,
	nr:    i32,
}

/*
	ptrace's PEEKSIGINFO flags.
*/
PTrace_Peek_Sig_Info_Flags :: bit_set[PTrace_Peek_Sig_Info_Flags_Bits; u32]

/*
	ptrace's SECCOMP metadata.
*/
PTrace_Seccomp_Metadata :: struct {
	filter_off: u64,
	flags:      u64,
}

/*
	ptrace's results of GET_SYSCALL_INFO.
*/
PTrace_Syscall_Info :: struct {
	op:                  PTrace_Get_Syscall_Info_Op,
	arch:                u32, // TODO: AUDIT_ARCH*
	instruction_pointer: u64,
	stack_pointer:       u64,
	using _: struct #raw_union {
		entry: struct {
			nr:       u64,
			args:     [6]u64,
		},
		exit: struct {
			rval:     i64,
			is_error: b8,
		},
		seccomp: struct {
			nr:       u64,
			args:     [6]u64,
			ret_data: u32,
		},
	},
}

/*
	ptrace's results of GET_RSEQ_CONFIGURATION.
*/
PTrace_RSeq_Configuration :: struct {
	rseq_abi_pointer: u64,
	rseq_abi_size:    u32,
	signature:        u32,
	flags:            u32,
	_:                u32,
}

/*
	Note types for PTRACE_GETREGSET. Mirrors constants in `elf` definition,
	files though this enum only contains the constants defined for architectures
	Odin can compile to.
*/
PTrace_Note_Type :: enum {
	NT_PRSTATUS             = 1,
	NT_PRFPREG              = 2,
	NT_PRPSINFO             = 3,
	NT_TASKSTRUCT           = 4,
	NT_AUXV                 = 6,
	NT_SIGINFO              = 0x53494749,
	NT_FILE                 = 0x46494c45,
	NT_PRXFPREG             = 0x46e62b7f,
	NT_386_TLS              = 0x200,
	NT_386_IOPERM           = 0x201,
	NT_X86_XSTATE           = 0x202,
	NT_X86_SHSTK            = 0x204,
	NT_ARM_VFP              = 0x400,
	NT_ARM_TLS              = 0x401,
	NT_ARM_HW_BREAK         = 0x402,
	NT_ARM_HW_WATCH         = 0x403,
	NT_ARM_SYSTEM_CALL      = 0x404,
	NT_ARM_SVE              = 0x405,
	NT_ARM_PAC_MASK         = 0x406,
	NT_ARM_PACA_KEYS        = 0x407,
	NT_ARM_PACG_KEYS        = 0x408,
	NT_ARM_TAGGED_ADDR_CTRL = 0x409,
	NT_ARM_PAC_ENABLED_KEYS = 0x40a,
	NT_ARM_SSVE             = 0x40b,
	NT_ARM_ZA               = 0x40c,
	NT_ARM_ZT               = 0x40d,
}

/*
	Flags for splice(2) and tee(2) syscalls.
*/
Splice_Flags :: bit_set[Splice_Flags_Bits; u32]

/*
	Flags for epoll_create(2) syscall.
*/
EPoll_Flags :: bit_set[EPoll_Flags_Bits; i32]

EPoll_Data :: struct #raw_union {
	ptr: rawptr,
	fd:  Fd,
	u32: u32,
	u64: u64,
}

/*
	Linux kernel only packs this struct on x86_64.
	include/uapi/linux/eventpoll.h:	
		#ifdef __x86_64__
		#define EPOLL_PACKED __attribute__((packed))
		#else
		#define EPOLL_PACKED
		#endif
*/
when ODIN_ARCH == .amd64 {
	EPoll_Event :: struct #packed {
		events: EPoll_Event_Set,
		data:   EPoll_Data,
	}
} else {
	EPoll_Event :: struct {
		events: EPoll_Event_Set,
		data:   EPoll_Data,
	}
}

/*
	Flags for execveat(2) syscall.
*/
Execveat_Flags :: bit_set[Execveat_Flags_Bits; i32]

RISCV_HWProbe_Flags         :: bit_set[RISCV_HWProbe_Flags_Bits; u32]
RISCV_HWProbe_CPU_Perf_0    :: bit_set[RISCV_HWProbe_Misaligned_Scalar_Perf; u64]
RISCV_HWProbe_Base_Behavior :: bit_set[RISCV_HWProbe_Base_Behavior_Bits; u64]
RISCV_HWProbe_IMA_Ext_0     :: bit_set[RISCV_HWProbe_IMA_Ext_0_Bits; u64]

RISCV_HWProbe :: struct {
 	// set to `.UNSUPPORTED` by the kernel if that is the case.
	key:   RISCV_HWProbe_Key,
	value: struct #raw_union {
		base_behavior:          RISCV_HWProbe_Base_Behavior,
		ima_ext_0:              RISCV_HWProbe_IMA_Ext_0,
		cpu_perf_0:             RISCV_HWProbe_CPU_Perf_0,
		misaligned_scalar_perf: RISCV_HWProbe_Misaligned_Scalar_Perf,
		raw:                    u64,
	},
}

<<<<<<< HEAD
Clock_State :: enum {
	TIME_OK = 0,
	TIME_INS = 1,
	TIME_DEL = 2,
	TIME_OOP = 3,
	TIME_WAIT = 4,
	TIME_ERROR = 5,
}

Timex :: struct {
	modes:     int,
	offset:    i64,
	freq:      i64,
	maxerror:  i64,
	esterror:  i64,
	status:    int,
	constant:  i64,
	precision: i64,
	tolerance: i64,
	time:      Time_Val,
	tick:      i64,
	ppsfreq:   i64,
	jitter:    i64,
	shift:     int,
	stabil:    i64,
	jitcnt:    i64,
	calcnt:    i64,
	errcnt:    i64,
	stbcnt:    i64,
	tai:       int,
}

io_sqring_offsets :: struct {
	head: u32,
	tail: u32,
	ring_mask: u32,
	ring_entries: u32,
	flags: u32,
	dropped: u32,
	array: u32,
	resv1: u32,
	user_addr: u64,
}

io_cqring_offsets :: struct {
	head: u32,
	tail: u32,
	ring_mask: u32,
	ring_entries: u32,
	overflow: u32,
	cqes: u32,
	flags: u32,
	resv1: u32,
	user_addr: u64,
}

io_uring_params :: struct {
	sq_entries: u32,
	cq_entries: u32,
	flags: u32,
	sq_thread_cpu: u32,
	sq_thread_idle: u32,
	features: u32,
	wq_fd: u32,
	resv: [3]u32,
	sq_off: io_sqring_offsets,
	cq_off: io_cqring_offsets,
}

Reboot_Magic :: enum u64 {
	RB_MAGIC_1     = 0xfee1dead,
	RB_MAGIC_2     = 0x28121969,
	RB_MAGIC_2A    = 0x05121996, // Since Linux 2.1.17
	RB_MAGIC_2B    = 0x16041998, // Since Linux 2.1.97
	RB_MAGIC_2C    = 0x20112000, // Since Linux 2.5.71
}

Reboot_Operation :: enum u64 {
	RB_DISABLE_CAD = 0,
	RB_ENABLE_CAD  = 0x89abcdef,
	RB_HALT_SYSTEM = 0xcdef0123,
	RB_KEXEC       = 0x45584543,
	RB_POWER_OFF   = 0x4321fedc,
	RB_AUTOBOOT    = 0x01234567,
	RB_AUTOBOOT_2  = 0xa1b2c3d4,
	RB_SW_SUSPEND  = 0xd000fce2,
}
=======
IO_Uring_Params :: struct {
	sq_entries:     u32,
	cq_entries:     u32,
	flags:          IO_Uring_Setup_Flags,
	sq_thread_cpu:  u32,
	sq_thread_idle: u32,
	features:       IO_Uring_Features,
	wq_fd:          u32,
	resv:           [3]u32,
	sq_off:         IO_SQ_Ring_Offsets,
	cq_off:         IO_CQ_Ring_Offsets,
}

IO_Uring_Setup_Flags :: bit_set[IO_Uring_Setup_Flags_Bits; u32]

IO_Uring_Features :: bit_set[IO_Uring_Features_Bits; u32]

IO_SQ_Ring_Offsets :: struct {
	head:         u32,
	tail:         u32,
	ring_mask:    u32,
	ring_entries: u32,
	flags:        u32,
	dropped:      u32,
	array:        u32,
	resv1:        u32,
	user_addr:    u64,
}

IO_CQ_Ring_Offsets :: struct {
	head:         u32,
	tail:         u32,
	ring_mask:    u32,
	ring_entries: u32,
	overflow:     u32,
	cqes:         u32,
	flags:        u32,
	resv1:        u32,
	user_addr:    u64,
}

IO_Uring_Enter_Flags :: bit_set[IO_Uring_Enter_Flags_Bits; u32]

IO_Uring_Getevents_Arg :: struct #min_field_align(8) {
	sigmask:    ^Sig_Set,
	sigmask_sz: u32,
	// pad:     u32,
	ts:         ^Time_Spec,
}
#assert(align_of(IO_Uring_Getevents_Arg) == 8)

IO_Uring_Rsrc_Register :: struct($T: typeid) {
	nr:    u32,
	resv:  u32,
	resv2: u64,
	using _: struct #min_field_align(8) {
		data:  [^]T,
		tags:  [^]u64,
	},
}

IO_Uring_Rsrc_Update2 :: struct($T: typeid) {
	offset: u32,
	resv:   u32,
	using _: struct #min_field_align(8) {
		data: [^]T,
		tags: [^]u64,
	},
	nr:    u32,
	resv2: u32,
}

// The completion queue entry when the .CQE32 flag is not set on setup.
IO_Uring_CQE :: struct {
	// sq.data submission passed back.
	user_data: u64,
	// result code for this event.
	res:       i32,
	flags:     IO_Uring_CQE_Flags,
}
#assert(size_of(IO_Uring_CQE) == 16)

// The completion queue entry when the .CQE32 flag is set on setup.
IO_Uring_CQE32 :: struct {
	using _: IO_Uring_CQE,
	pad:     u64,
	pad2:    u64,
}
#assert(size_of(IO_Uring_CQE32) == 32)

IO_Uring_CQE_Flags :: bit_set[IO_Uring_CQE_Flags_Bits; u32]
IO_Uring_SQE_Flags :: bit_set[IO_Uring_SQE_Flags_Bits; u8]

// The submission queue entry when the .SQE128 flag is not set on setup.
IO_Uring_SQE :: struct {
	opcode:           IO_Uring_OP,
	flags:            IO_Uring_SQE_Flags,
	using __ioprio: struct #raw_union {
		ioprio:             u16,
		sq_accept_flags:    IO_Uring_Accept_Flags,
		sq_send_recv_flags: IO_Uring_Send_Recv_Flags,
	},
	fd: Fd,
	using __offset: struct #raw_union {
		// Offset into file.
		off:     u64,
		addr2:   u64,
		using _: struct {
			cmd_op: u32,
			__pad1: u32,
		},
		statx: ^Statx,
	},
	using __iovecs:   struct #raw_union {
		// Pointer to buffer or iovecs.
		addr:          u64,
		splice_off_in: u64,
		using _: struct {
			level:   u32,
			optname: u32,
		},
	},
	using __len: struct #raw_union {
		// Buffer size or number of iovecs.
		len:          u32,
		poll_flags:   IO_Uring_Poll_Add_Flags,
		statx_mask:   Statx_Mask,
		epoll_ctl_op: EPoll_Ctl_Opcode,
		shutdown_how: Shutdown_How,
	},
	using __contents: struct #raw_union {
		rw_flags:         i32,
		fsync_flags:      IO_Uring_Fsync_Flags,
		// compatibility.
		poll_events:      Fd_Poll_Events,
		// word-reversed for BE.
		poll32_events:    u32,
		sync_range_flags: u32,
		msg_flags:        Socket_Msg,
		timeout_flags:    IO_Uring_Timeout_Flags,
		accept_flags:     Socket_FD_Flags,
		cancel_flags:     u32,
		open_flags:       Open_Flags,
		statx_flags:      FD_Flags,
		fadvise_advice:   u32,
		splice_flags:     IO_Uring_Splice_Flags,
		rename_flags:     u32,
		unlink_flags:     u32,
		hardlink_flags:   u32,
		xattr_flags:      u32,
		msg_ring_flags:   u32,
		uring_cmd_flags:  IO_Uring_Cmd_Flags,
	},
	// Data to be passed back at completion time.
	user_data: u64,
	using __buffer: struct #raw_union {
		// Index into fixed buffers, if used.
		buf_index: u16,
		// For grouped buffer selection.
		buf_group: u16,
	},
	// Personality to use, if used.
	personality: u16,
	using _: struct #raw_union {
		splice_fd_in: Fd,
		file_index:   u32,
		using _:      struct {
			addr_len: u16,
			__pad3:   [1]u16,
		},
	},
	using __: struct #raw_union {
		using _: struct {
			addr3:  u64,
			__pad2: [1]u64,
		},
	},
}
#assert(size_of(IO_Uring_SQE) == 64)

// The submission queue entry when the .SQE128 flag is set on setup.
IO_Uring_SQE128 :: struct {
	using _: IO_Uring_SQE,
	cmd:     [64]byte,
}
#assert(size_of(IO_Uring_SQE128) == 128)

IO_Uring_Poll_Add_Flags :: bit_set[IO_Uring_Poll_Add_Flags_Bits; u32]

IO_Uring_Fsync_Flags :: bit_set[IO_Uring_Fsync_Flags_Bits; u32]

IO_Uring_Timeout_Flags :: bit_set[IO_Uring_Timeout_Flags_Bits; u32]

IO_Uring_Cmd_Flags :: bit_set[IO_Uring_Cmd_Flags_Bits; u32]

IO_Uring_Splice_Flags :: bit_set[IO_Uring_Splice_Flags_Bits; u32]

IO_Uring_Accept_Flags :: bit_set[IO_Uring_Accept_Flags_Bits; u16]

IO_Uring_Send_Recv_Flags :: bit_set[IO_Uring_Send_Recv_Flags_Bits; u16]

IO_Uring_Submission_Queue_Flags :: bit_set[IO_Uring_Submission_Queue_Flags_Bits; u32]
>>>>>>> cd490bd3
<|MERGE_RESOLUTION|>--- conflicted
+++ resolved
@@ -1489,95 +1489,6 @@
 	},
 }
 
-<<<<<<< HEAD
-Clock_State :: enum {
-	TIME_OK = 0,
-	TIME_INS = 1,
-	TIME_DEL = 2,
-	TIME_OOP = 3,
-	TIME_WAIT = 4,
-	TIME_ERROR = 5,
-}
-
-Timex :: struct {
-	modes:     int,
-	offset:    i64,
-	freq:      i64,
-	maxerror:  i64,
-	esterror:  i64,
-	status:    int,
-	constant:  i64,
-	precision: i64,
-	tolerance: i64,
-	time:      Time_Val,
-	tick:      i64,
-	ppsfreq:   i64,
-	jitter:    i64,
-	shift:     int,
-	stabil:    i64,
-	jitcnt:    i64,
-	calcnt:    i64,
-	errcnt:    i64,
-	stbcnt:    i64,
-	tai:       int,
-}
-
-io_sqring_offsets :: struct {
-	head: u32,
-	tail: u32,
-	ring_mask: u32,
-	ring_entries: u32,
-	flags: u32,
-	dropped: u32,
-	array: u32,
-	resv1: u32,
-	user_addr: u64,
-}
-
-io_cqring_offsets :: struct {
-	head: u32,
-	tail: u32,
-	ring_mask: u32,
-	ring_entries: u32,
-	overflow: u32,
-	cqes: u32,
-	flags: u32,
-	resv1: u32,
-	user_addr: u64,
-}
-
-io_uring_params :: struct {
-	sq_entries: u32,
-	cq_entries: u32,
-	flags: u32,
-	sq_thread_cpu: u32,
-	sq_thread_idle: u32,
-	features: u32,
-	wq_fd: u32,
-	resv: [3]u32,
-	sq_off: io_sqring_offsets,
-	cq_off: io_cqring_offsets,
-}
-
-Reboot_Magic :: enum u64 {
-	RB_MAGIC_1     = 0xfee1dead,
-	RB_MAGIC_2     = 0x28121969,
-	RB_MAGIC_2A    = 0x05121996, // Since Linux 2.1.17
-	RB_MAGIC_2B    = 0x16041998, // Since Linux 2.1.97
-	RB_MAGIC_2C    = 0x20112000, // Since Linux 2.5.71
-}
-
-Reboot_Operation :: enum u64 {
-	RB_DISABLE_CAD = 0,
-	RB_ENABLE_CAD  = 0x89abcdef,
-	RB_HALT_SYSTEM = 0xcdef0123,
-	RB_KEXEC       = 0x45584543,
-	RB_POWER_OFF   = 0x4321fedc,
-	RB_AUTOBOOT    = 0x01234567,
-	RB_AUTOBOOT_2  = 0xa1b2c3d4,
-	RB_SW_SUSPEND  = 0xd000fce2,
-}
-=======
 IO_Uring_Params :: struct {
 	sq_entries:     u32,
 	cq_entries:     u32,
@@ -1780,4 +1691,54 @@
 IO_Uring_Send_Recv_Flags :: bit_set[IO_Uring_Send_Recv_Flags_Bits; u16]
 
 IO_Uring_Submission_Queue_Flags :: bit_set[IO_Uring_Submission_Queue_Flags_Bits; u32]
->>>>>>> cd490bd3
+
+Clock_State :: enum {
+	TIME_OK = 0,
+	TIME_INS = 1,
+	TIME_DEL = 2,
+	TIME_OOP = 3,
+	TIME_WAIT = 4,
+	TIME_ERROR = 5,
+}
+
+Timex :: struct {
+	modes:     int,
+	offset:    i64,
+	freq:      i64,
+	maxerror:  i64,
+	esterror:  i64,
+	status:    int,
+	constant:  i64,
+	precision: i64,
+	tolerance: i64,
+	time:      Time_Val,
+	tick:      i64,
+	ppsfreq:   i64,
+	jitter:    i64,
+	shift:     int,
+	stabil:    i64,
+	jitcnt:    i64,
+	calcnt:    i64,
+	errcnt:    i64,
+	stbcnt:    i64,
+	tai:       int,
+}
+
+Reboot_Magic :: enum u64 {
+	RB_MAGIC_1     = 0xfee1dead,
+	RB_MAGIC_2     = 0x28121969,
+	RB_MAGIC_2A    = 0x05121996, // Since Linux 2.1.17
+	RB_MAGIC_2B    = 0x16041998, // Since Linux 2.1.97
+	RB_MAGIC_2C    = 0x20112000, // Since Linux 2.5.71
+}
+
+Reboot_Operation :: enum u64 {
+	RB_DISABLE_CAD = 0,
+	RB_ENABLE_CAD  = 0x89abcdef,
+	RB_HALT_SYSTEM = 0xcdef0123,
+	RB_KEXEC       = 0x45584543,
+	RB_POWER_OFF   = 0x4321fedc,
+	RB_AUTOBOOT    = 0x01234567,
+	RB_AUTOBOOT_2  = 0xa1b2c3d4,
+	RB_SW_SUSPEND  = 0xd000fce2,
+}