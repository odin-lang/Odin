--- conflicted
+++ resolved
@@ -3157,40 +3157,16 @@
 // TODO(flysand): pidfd_send_signal
 
 /*
-<<<<<<< HEAD
-	Setup a context for performing asynchronous I/O
-	Available since Linux 5.1
-*/
-io_uring_setup :: proc "contextless" (entries: u32, p: ^io_uring_params) -> (Fd, Errno) {
-	ret := syscall(SYS_io_uring_setup, entries, p)
-=======
 	Setup a context for performing asynchronous I/O.
 
 	Available since Linux 5.1
 */
 io_uring_setup :: proc "contextless" (entries: u32, params: ^IO_Uring_Params) -> (Fd, Errno) {
 	ret := syscall(SYS_io_uring_setup, entries, params)
->>>>>>> cd490bd3
 	return errno_unwrap(ret, Fd)
 }
 
 /*
-<<<<<<< HEAD
-	Initiate and/or complete asynchronous I/O
-	Available since Linux 5.1
-*/
-io_uring_enter :: proc "contextless" (fd: Fd, to_submit: uint, min_complete: uint, flags: uint, sig: ^Sig_Set) -> (int, Errno) {
-	ret, err := io_uring_enter2(fd, to_submit, min_complete, flags, cast(rawptr) sig, cast(uint) _NSIG / 8)
-	return ret, err
-}
-
-/*
-	Initiate and/or complete asynchronous I/O
-	Available since Linux 5.11
-*/
-io_uring_enter2 :: proc "contextless" (fd: Fd, to_submit: uint, min_complete: uint, flags: uint, arg: rawptr, argsz: uint) -> (int, Errno) {
-	ret := syscall(SYS_io_uring_enter, fd, to_submit, min_complete, flags, arg, argsz)
-=======
 	Initiate and/or complete I/O using the shared submission and completion queues.
 
 	Available since Linux 5.1
@@ -3208,19 +3184,10 @@
 io_uring_enter2 :: proc "contextless" (fd: Fd, to_submit: u32, min_complete: u32, flags: IO_Uring_Enter_Flags, arg: ^IO_Uring_Getevents_Arg) -> (int, Errno) {
 	assert_contextless(.EXT_ARG in flags)
 	ret := syscall(SYS_io_uring_enter, fd, to_submit, min_complete, transmute(u32)flags, arg, size_of(IO_Uring_Getevents_Arg))
->>>>>>> cd490bd3
-	return errno_unwrap(ret, int)
-}
-
-/*
-<<<<<<< HEAD
-	Register files or user buffers for asynchronous I/O
-	Available since Linux 5.1
-*/
-io_uring_register :: proc "contextless" (fd: Fd, opcode: uint, arg: rawptr, nr_args: uint) -> (int, Errno) {
-	ret := syscall(SYS_io_uring_register, fd, opcode, arg, nr_args)
-	return errno_unwrap(ret, int)
-=======
+	return errno_unwrap(ret, int)
+}
+
+/*
 	Register files or user buffers for asynchronous I/O.
 
 	Available since Linux 5.1
@@ -3228,7 +3195,6 @@
 io_uring_register :: proc "contextless" (fd: Fd, opcode: IO_Uring_Register_Opcode, arg: rawptr, nr_args: u32) -> Errno {
 	ret := syscall(SYS_io_uring_register, fd, opcode, arg, nr_args)
 	return Errno(-ret)
->>>>>>> cd490bd3
 }
 
 // TODO(flysand): open_tree
