--- conflicted
+++ resolved
@@ -167,7 +167,6 @@
 	@(link_name="FreeLibrary")    free_library     :: proc(h: Hmodule) -> Bool ---;
 	@(link_name="GetProcAddress") get_proc_address :: proc(h: Hmodule, c_str: cstring) -> rawptr ---;
 
-<<<<<<< HEAD
 	@(link_name="GetFullPathNameA")  get_full_path_name_a  :: proc(filename: cstring, buffer_length: u32, buffer: cstring, file_part: ^Wstring) -> u32 ---;
 	@(link_name="GetFullPathNameW")  get_full_path_name_w  :: proc(filename: Wstring, buffer_length: u32, buffer: Wstring, file_part: ^Wstring) -> u32 ---;
 	@(link_name="GetLongPathNameA")  get_long_path_name_a  :: proc(short, long: cstring, len: u32) -> u32 ---;
@@ -177,8 +176,6 @@
 
 	@(link_name="GetCurrentDirectorya") get_current_directory_a :: proc(buffer_length: u32, buffer: cstring) -> u32 ---;
 	@(link_name="GetCurrentDirectoryW") get_current_directory_w :: proc(buffer_length: u32, buffer: Wstring) -> u32 ---;
-}
-=======
 }
 
 Memory_Basic_Information :: struct {
@@ -220,5 +217,4 @@
 PAGE_EXECUTE            :: 0x10;
 PAGE_EXECUTE_READ       :: 0x20;
 PAGE_EXECUTE_READWRITE  :: 0x40;
-PAGE_EXECUTE_WRITECOPY  :: 0x80;
->>>>>>> 85aa9882
+PAGE_EXECUTE_WRITECOPY  :: 0x80;