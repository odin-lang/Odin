package sysinfo

import "base:intrinsics"

import "core:strconv"
import "core:strings"
import "core:sys/linux"

@(private)
version_string_buf: [1024]u8

@(init, private)
init_os_version :: proc () {
	os_version.platform = .Linux
<<<<<<< HEAD
	// Try to parse `/etc/os-release` for `PRETTY_NAME="Ubuntu 20.04.3 LTS`
	fd, errno := linux.open("/etc/os-release", {}, {})
	assert(errno == .NONE, "Failed to read /etc/os-release")
	defer {
		errno := linux.close(fd)
		assert(errno == .NONE, "Failed to close the file descriptor")
	}
	os_release_buf: [2048]u8
	n, read_errno := linux.read(fd, os_release_buf[:])
	assert(read_errno == .NONE, "Failed to read data from /etc/os-release")
	release := string(os_release_buf[:n])
	// Search the line in the file until we find "PRETTY_NAME="
	NEEDLE :: "PRETTY_NAME=\""
	pretty_start := strings.index(release, NEEDLE)
=======

>>>>>>> 17a01a81
	b := strings.builder_from_bytes(version_string_buf[:])

	// Try to parse `/etc/os-release` for `PRETTY_NAME="Ubuntu 20.04.3 LTS`
	{
		fd, errno := linux.open("/etc/os-release", {})
		assert(errno == .NONE, "Failed to read /etc/os-release")
		defer {
			cerrno := linux.close(fd)
			assert(cerrno == .NONE, "Failed to close the file descriptor")
		}

		os_release_buf: [2048]u8
		n, read_errno := linux.read(fd, os_release_buf[:])
		assert(read_errno == .NONE, "Failed to read data from /etc/os-release")
		release := string(os_release_buf[:n])

		// Search the line in the file until we find "PRETTY_NAME="
		NEEDLE :: "PRETTY_NAME=\""
		_, _, post := strings.partition(release, NEEDLE)
		if len(post) > 0 {
			end := strings.index_any(post, "\"\n")
			if end > -1 && post[end] == '"' {
				strings.write_string(&b, post[:end])
			}
		}
		if strings.builder_len(b) == 0 {
			strings.write_string(&b, "Unknown Linux Distro")
		}
	}

	// Grab kernel info using `uname()` syscall, https://linux.die.net/man/2/uname
	uts: linux.UTS_Name
	uname_errno := linux.uname(&uts)
	assert(uname_errno == .NONE, "This should never happen!")
	// Append the system name (typically "Linux") and kernel release (looks like 6.5.2-arch1-1)
	strings.write_string(&b, ", ")
	strings.write_string(&b, string(cstring(&uts.sysname[0])))
	strings.write_rune(&b, ' ')

	release_i := strings.builder_len(b)
	strings.write_string(&b, string(cstring(&uts.release[0])))
	release_str := string(b.buf[release_i:])

	os_version.as_string = strings.to_string(b)

	// Parse the Linux version out of the release string
	{
		version_num, _, version_suffix := strings.partition(release_str, "-")
		os_version.version = version_suffix

		i: int
		for part in strings.split_iterator(&version_num, ".") {
			defer i += 1

			dst: ^int
			switch i {
			case 0: dst = &os_version.major
			case 1: dst = &os_version.minor
			case 2: dst = &os_version.patch
			case:   break
			}

			num, ok := strconv.parse_int(part)
			if !ok { break }

			dst^ = num
		}
	}
}

@(init, private)
init_ram :: proc() {
	// Retrieve RAM info using `sysinfo`
	sys_info: linux.Sys_Info
	errno := linux.sysinfo(&sys_info)
	assert(errno == .NONE, "Good luck to whoever's debugging this, something's seriously cucked up!")
	ram = RAM{
		total_ram  = int(sys_info.totalram)  * int(sys_info.mem_unit),
		free_ram   = int(sys_info.freeram)   * int(sys_info.mem_unit),
		total_swap = int(sys_info.totalswap) * int(sys_info.mem_unit),
		free_swap  = int(sys_info.freeswap)  * int(sys_info.mem_unit),
	}
}<|MERGE_RESOLUTION|>--- conflicted
+++ resolved
@@ -12,24 +12,7 @@
 @(init, private)
 init_os_version :: proc () {
 	os_version.platform = .Linux
-<<<<<<< HEAD
-	// Try to parse `/etc/os-release` for `PRETTY_NAME="Ubuntu 20.04.3 LTS`
-	fd, errno := linux.open("/etc/os-release", {}, {})
-	assert(errno == .NONE, "Failed to read /etc/os-release")
-	defer {
-		errno := linux.close(fd)
-		assert(errno == .NONE, "Failed to close the file descriptor")
-	}
-	os_release_buf: [2048]u8
-	n, read_errno := linux.read(fd, os_release_buf[:])
-	assert(read_errno == .NONE, "Failed to read data from /etc/os-release")
-	release := string(os_release_buf[:n])
-	// Search the line in the file until we find "PRETTY_NAME="
-	NEEDLE :: "PRETTY_NAME=\""
-	pretty_start := strings.index(release, NEEDLE)
-=======
 
->>>>>>> 17a01a81
 	b := strings.builder_from_bytes(version_string_buf[:])
 
 	// Try to parse `/etc/os-release` for `PRETTY_NAME="Ubuntu 20.04.3 LTS`
