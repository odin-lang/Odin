--- conflicted
+++ resolved
@@ -1,11 +1,6 @@
 package unix
 
-<<<<<<< HEAD
-import "core:intrinsics"
-import "core:c"
-=======
 import "base:intrinsics"
->>>>>>> 674bd94f
 
 // Linux has inconsistent system call numbering across architectures,
 // for largely historical reasons.  This attempts to provide a unified
@@ -680,6 +675,8 @@
 	SYS_landlock_create_ruleset : uintptr : 444
 	SYS_landlock_add_rule : uintptr : 445
 	SYS_landlock_restrict_self : uintptr : 446
+	
+	SIGCHLD :: 17
 } else when ODIN_ARCH == .i386 {
 	SYS_restart_syscall : uintptr : 0
 	SYS_exit : uintptr : 1
@@ -1521,441 +1518,12 @@
 	#panic("Unsupported architecture")
 }
 
-// errnos
-ESUCCESS        :: 0
-EPERM           :: 1
-ENOENT          :: 2
-ESRCH           :: 3
-EINTR           :: 4
-EIO             :: 5
-ENXIO           :: 6
-E2BIG           :: 7
-ENOEXEC         :: 8
-EBADF           :: 9
-ECHILD          :: 10
-EAGAIN          :: 11
-EWOULDBLOCK     :: EAGAIN
-ENOMEM          :: 12
-EACCES          :: 13
-EFAULT          :: 14
-ENOTBLK         :: 15
-EBUSY           :: 16
-EEXIST          :: 17
-EXDEV           :: 18
-ENODEV          :: 19
-ENOTDIR         :: 20
-EISDIR          :: 21
-EINVAL          :: 22
-ENFILE          :: 23
-EMFILE          :: 24
-ENOTTY          :: 25
-ETXTBSY         :: 26
-EFBIG           :: 27
-ENOSPC          :: 28
-ESPIPE          :: 29
-EROFS           :: 30
-EMLINK          :: 31
-EPIPE           :: 32
-EDOM            :: 33
-ERANGE          :: 34
-EDEADLK         :: 35
-EDEADLOCK       :: EDEADLK
-ENAMETOOLONG    :: 36
-ENOLCK          :: 37
-ENOSYS          :: 38
-ENOTEMPTY       :: 39
-ELOOP           :: 40
-//              :: 41
-ENOMSG          :: 42
-EIDRM           :: 43
-ECHRNG          :: 44
-EL2NSYNC        :: 45
-EL3HLT          :: 46
-EL3RST          :: 47
-ELNRNG          :: 48
-EUNATCH         :: 49
-ENOCSI          :: 50
-EL2HLT          :: 51
-EBADE           :: 52
-EBADR           :: 53
-EXFULL          :: 54
-ENOANO          :: 55
-EBADRQC         :: 56
-EBADSLT         :: 57
-//              :: 58
-EBFONT          :: 59
-ENOSTR          :: 60
-ENODATA         :: 61
-ETIME           :: 62
-ENOSR           :: 63
-ENONET          :: 64
-ENOPKG          :: 65
-EREMOTE         :: 66
-ENOLINK         :: 67
-EADV            :: 68
-ESRMNT          :: 69
-ECOMM           :: 70
-EPROTO          :: 71
-EMULTIHOP       :: 72
-EDOTDOT         :: 73
-EBADMSG         :: 74
-EOVERFLOW       :: 75
-ENOTUNIQ        :: 76
-EBADFD          :: 77
-EREMCHG         :: 78
-ELIBACC         :: 79
-ELIBBAD         :: 80
-ELIBSCN         :: 81
-ELIBMAX         :: 82
-ELIBEXEC        :: 83
-EILSEQ          :: 84
-ERESTART        :: 85
-ESTRPIPE        :: 86
-EUSERS          :: 87
-ENOTSOCK        :: 88
-EDESTADDRREQ    :: 89
-EMSGSIZE        :: 90
-EPROTOTYPE      :: 91
-ENOPROTOOPT     :: 92
-EPROTONOSUPPORT :: 93
-ESOCKTNOSUPPORT :: 94
-EOPNOTSUPP      :: 95
-ENOTSUP         :: EOPNOTSUPP
-EPFNOSUPPORT    :: 96
-EAFNOSUPPORT    :: 97
-EADDRINUSE      :: 98
-EADDRNOTAVAIL   :: 99
-ENETDOWN        :: 100
-ENETUNREACH     :: 101
-ENETRESET       :: 102
-ECONNABORTED    :: 103
-ECONNRESET      :: 104
-ENOBUFS         :: 105
-EISCONN         :: 106
-ENOTCONN        :: 107
-ESHUTDOWN       :: 108
-ETOOMANYREFS    :: 109
-ETIMEDOUT       :: 110
-ECONNREFUSED    :: 111
-EHOSTDOWN       :: 112
-EHOSTUNREACH    :: 113
-EALREADY        :: 114
-EINPROGRESS     :: 115
-ESTALE          :: 116
-EUCLEAN         :: 117
-ENOTNAM         :: 118
-ENAVAIL         :: 119
-EISNAM          :: 120
-EREMOTEIO       :: 121
-EDQUOT          :: 122
-ENOMEDIUM       :: 123
-EMEDIUMTYPE     :: 124
-ECANCELED       :: 125
-ENOKEY          :: 126
-EKEYEXPIRED     :: 127
-EKEYREVOKED     :: 128
-EKEYREJECTED    :: 129
-EOWNERDEAD      :: 130
-ENOTRECOVERABLE :: 131
-ERFKILL         :: 132
-EHWPOISON       :: 133
-ERRNO_COUNT     :: 134
-
-// *at constants
+
+// syscall related constants
 AT_FDCWD            :: ~uintptr(99)
 AT_REMOVEDIR        :: uintptr(0x200)
 AT_SYMLINK_FOLLOW   :: uintptr(0x400)
 AT_SYMLINK_NOFOLLOW :: uintptr(0x100)
-
-// open flags
-O_RDONLY    :: 0o00000000
-O_WRONLY    :: 0o00000001
-O_RDWR      :: 0o00000002
-O_CREAT     :: 0o00000100
-O_EXCL      :: 0o00000200
-O_NOCTTY    :: 0o00000400
-O_TRUNC     :: 0o00001000
-O_APPEND    :: 0o00002000
-O_NONBLOCK  :: 0o00004000
-O_LARGEFILE :: 0o00100000
-O_DIRECTORY :: 0o00200000
-O_NOFOLLOW  :: 0o00400000
-O_SYNC      :: 0o04010000
-O_CLOEXEC   :: 0o02000000
-O_PATH      :: 0o10000000
-
-// File type
-S_IFMT   :: 0o170000 // Type of file mask
-S_IFIFO  :: 0o010000 // Named pipe (fifo)
-S_IFCHR  :: 0o020000 // Character special
-S_IFDIR  :: 0o040000 // Directory
-S_IFBLK  :: 0o060000 // Block special
-S_IFREG  :: 0o100000 // Regular
-S_IFLNK  :: 0o120000 // Symbolic link
-S_IFSOCK :: 0o140000 // Socket
-
-// File mode
-S_IRWXU :: 0o0700 // RWX mask for owner
-S_IRUSR :: 0o0400 // R for owner
-S_IWUSR :: 0o0200 // W for owner
-S_IXUSR :: 0o0100 // X for owner
-
-// Read, write, execute/search by group
-S_IRWXG :: 0o0070 // RWX mask for group
-S_IRGRP :: 0o0040 // R for group
-S_IWGRP :: 0o0020 // W for group
-S_IXGRP :: 0o0010 // X for group
-
-// Read, write, execute/search by others
-S_IRWXO :: 0o0007 // RWX mask for other
-S_IROTH :: 0o0004 // R for other
-S_IWOTH :: 0o0002 // W for other
-S_IXOTH :: 0o0001 // X for other
-
-S_ISUID :: 0o4000 // Set user id on execution
-S_ISGID :: 0o2000 // Set group id on execution
-S_ISVTX :: 0o1000 // Directory restircted delete
-
-S_ISLNK  :: #force_inline proc(m: u32) -> bool { return (m & S_IFMT) == S_IFLNK  }
-S_ISREG  :: #force_inline proc(m: u32) -> bool { return (m & S_IFMT) == S_IFREG  }
-S_ISDIR  :: #force_inline proc(m: u32) -> bool { return (m & S_IFMT) == S_IFDIR  }
-S_ISCHR  :: #force_inline proc(m: u32) -> bool { return (m & S_IFMT) == S_IFCHR  }
-S_ISBLK  :: #force_inline proc(m: u32) -> bool { return (m & S_IFMT) == S_IFBLK  }
-S_ISFIFO :: #force_inline proc(m: u32) -> bool { return (m & S_IFMT) == S_IFIFO  }
-S_ISSOCK :: #force_inline proc(m: u32) -> bool { return (m & S_IFMT) == S_IFSOCK }
-
-// access flags
-F_OK :: 0 // Test for file existance
-X_OK :: 1 // Test for execute permission
-W_OK :: 2 // Test for write permission
-R_OK :: 4 // Test for read permission
-
-Stat :: struct {
-	device_id:     u64, // ID of device containing file
-	serial:        u64, // File serial number
-	nlink:         u64, // Number of hard links
-	mode:          u32, // Mode of the file
-	uid:           u32, // User ID of the file's owner
-	gid:           u32, // Group ID of the file's group
-	_padding:      i32, // 32 bits of padding
-	rdev:          u64, // Device ID, if device
-	size:          i64, // Size of the file, in bytes
-	block_size:    i64, // Optimal bllocksize for I/O
-	blocks:        i64, // Number of 512-byte blocks allocated
-
-	last_access:   timespec, // Time of last access
-	modified:      timespec, // Time of last modification
-	status_change: timespec, // Time of last status change
-
-	_reserve1,
-	_reserve2,
-	_reserve3:     i64,
-}
-
-// signal numbers
-SIG_COUNT :: 64
-SIGHUP    :: 1
-SIGINT    :: 2
-SIGQUIT   :: 3
-SIGILL    :: 4
-SIGTRAP   :: 5
-SIGABRT   :: 6
-SIGIOT    :: SIGABRT
-SIGBUS    :: 7
-SIGFPE    :: 8
-SIGKILL   :: 9
-SIGUSR1   :: 10
-SIGSEGV   :: 11
-SIGUSR2   :: 12
-SIGPIPE   :: 13
-SIGALRM   :: 14
-SIGTERM   :: 15
-SIGSTKFLT :: 16
-SIGCHLD   :: 17
-SIGCONT   :: 18
-SIGSTOP   :: 19
-SIGTSTP   :: 20
-SIGTTIN   :: 21
-SIGTTOU   :: 22
-SIGURG    :: 23
-SIGXCPU   :: 24
-SIGXFSZ   :: 25
-SIGVTALRM :: 26
-SIGPROF   :: 27
-SIGWINCH  :: 28
-SIGIO     :: 29
-SIGPOLL   :: SIGIO
-SIGPWR    :: 30
-SIGSYS    :: 31
-
-// NOTE: The kernel defines SIGRTMIN as a constant, however,
-//       libc moves this around as a variable since the first
-//       2-3 real-time signals are used for the pthread
-//       implementation. It is recommended that users (of libc)
-//       do SIGRTMIN+x for real-time signals. Obviously, that
-//       that will not work here.
-SIGRTMIN  :: 32
-SIGRTMAX  :: SIG_COUNT
-
-// sa_flags
-SA_NOCLDSTOP      :: 0x00000001
-SA_NOCLDWAIT      :: 0x00000002
-SA_SIGINFO        :: 0x00000004
-SA_UNSUPPORTED    :: 0x00000400
-SA_EXPOSE_TAGBITS :: 0x00000800
-SA_RESTORER       :: 0x04000000
-SA_ONSTACK        :: 0x08000000
-SA_RESTART        :: 0x10000000
-SA_NODEFER        :: 0x40000000
-SA_RESETHAND      :: 0x80000000
-SA_NOMASK         :: SA_NODEFER
-SA_ONESHOT        :: SA_RESETHAND
-
-// In the kernel, clock_t in _sigchld is i64 aligned to 4 on i386.
-// We cannot align primitives, so we just pack the struct when i386.
-when ODIN_ARCH == .i386 {
-	_Sigchld :: struct #packed {
-		_pid: i32,
-		_uid: i32,
-		si_status: i32,
-		si_utime: i64,
-		si_stime: i64,
-	}
-} else {
-	_Sigchld :: struct {
-		_pid: i32,
-		_uid: i32,
-		si_status: i32,
-		si_utime: i64,
-		si_stime: i64,
-	}
-}
-
-sigval_t :: struct #raw_union {
-	si_int: i32,
-	si_ptr: rawptr,
-}
-
-SIGINFO_SIZE :: 128
-
-// In the kernel, this struct is defined followed by macros
-// that allow the user to access the members as if it were a
-// giant struct without the unions. Here, we can actually
-// access the desired names with the `using _` convention.
-Siginfo :: struct #align(size_of(rawptr)) {
-	si_signo: i32,
-	si_errno: i32,
-	si_code:  i32,
-	// _: i32 here on 64 bit
-	using _: struct #raw_union { // _sifields
-		_pad: [SIGINFO_SIZE - 2 * size_of(i32) - size_of(rawptr)]u8,
-		using _: struct {  // kill
-			si_pid: i32,
-			si_uid: i32,
-		},
-		using _: struct {  // timer
-			si_timerid: i32,
-			si_overrun: i32,
-			si_value: sigval_t,
-			si_sys_private: i32,
-		},
-		using _: struct {  // rt
-			_rt_pid: i32,
-			_rt_uid: i32,
-			using _: sigval_t,  // si_int, si_ptr
-		},
-		using _: _Sigchld,  // si_status, si_utime, si_stime
-		using _: struct {  // sigfault
-			si_addr: rawptr,
-			using _: struct #raw_union {
-				si_trapno: i32,
-				si_addr_lsb: i16,
-				using _: struct {  // addr_bnd
-					_dummy_bnd: [align_of(rawptr)]u8,
-					si_lower: rawptr,
-					si_upper: rawptr,
-				},
-				using _: struct {  // addr_pkey
-					_dummy_pkey: [align_of(rawptr)]u8,
-					si_pkey: u32,
-				},
-				using _: struct {  // perf
-					perf_data: c.ulong,
-					perf_type: u32,
-					perf_flags: u32,
-				},
-			},
-		},
-		using _: struct {  // sigpoll
-			si_band: c.long,
-			si_fd: i32,
-		},
-		using _: struct {  // sigsys
-			si_call_addr: rawptr,
-			si_syscall: i32,
-			si_arch: u32,
-		},
-	},
-}
-
-// siginfo SIGCHLD si_codes
-CLD_EXITED    :: 1
-CLD_KILLED    :: 2
-CLD_DUMPED    :: 3
-CLD_TRAPPED   :: 4
-CLD_STOPPED   :: 5
-CLD_CONTINUED :: 6
-
-sighandler_t      :: #type proc "c" (sig: c.int)
-sighandler_info_t :: #type proc "c" (sig: c.int, info: ^Siginfo, ucontext: rawptr)
-sigrestore_t      :: #type proc "c" () -> !
-sigset_t          :: u64
-
-// special signal handler
-SIG_DFL :: uintptr(0)
-SIG_IGN :: uintptr(1)
-SIG_ERR :: ~uintptr(0) // -1
-
-Sigaction :: struct {
-	using _ :  struct #raw_union  {
-		sa_handler:   sighandler_t,
-		sa_sigaction: sighandler_info_t,
-		sa_special:   uintptr,
-	},
-	sa_flags:    c.ulong,
-	sa_restorer: sigrestore_t,
-	sa_mask:     sigset_t,
-}
-
-// wait options
-WNOHANG     :: 0x00000001
-WUNTRACED   :: 0x00000002
-WSTOPPED    :: WUNTRACED
-WEXITED     :: 0x00000004
-WCONTINUED  :: 0x00000008
-WNOWAIT     :: 0x01000000
-__WNOTHREAD :: 0x20000000
-__WALL      :: 0x40000000
-__WCLONE    :: 0x80000000
-
-Rusage :: struct {
-	ru_utime:    timeval, // user time used
-	ru_stime:    timeval, // system time used
-	ru_maxrss:   c.long,  // maximum resident set size
-	ru_ixrss:    c.long,  // integral shared memory size
-	ru_idrss:    c.long,  // integral unshared data size
-	ru_isrss:    c.long,  // integral unshared stack size
-	ru_minflt:   c.long,  // page reclaims
-	ru_majflt:   c.long,  // page faults
-	ru_nswap:    c.long,  // swaps
-	ru_inblock:  c.long,  // block input operations
-	ru_oublock:  c.long,  // block output operations
-	ru_msgsnd:   c.long,  // messages sent
-	ru_msgrcv:   c.long,  // messages received
-	ru_nsignals: c.long,  // signals received
-	ru_nvcsw:    c.long,  // voluntary context switches
-	ru_nivcsw:   c.long,  // involuntary "
-}
 
 // mmap flags
 PROT_NONE      :: 0x0
@@ -1996,6 +1564,8 @@
 MADV_KEEPONFORK  :: 19
 MADV_HWPOISON    :: 100
 
+// pipe2 flags
+O_CLOEXEC :: 0o2000000
 
 // poll events
 POLLIN         :: 0x0001
@@ -2013,12 +1583,6 @@
 POLLRDHUP      :: 0x2000
 POLLFREE       :: 0x4000
 POLL_BUSY_LOOP :: 0x8000
-
-Pollfd :: struct {
-	fd: i32,
-	events: i16,
-	revents: i16,
-}
 
 // perf event data
 Perf_Sample :: struct #raw_union {
@@ -2169,40 +1733,6 @@
 	Sigtrap        = 37,
 }
 
-sys_exit :: proc "contextless" (exit_code: int) -> ! {
-	intrinsics.syscall(SYS_exit, uintptr(exit_code))
-	unreachable()
-}
-
-sys_exit_group :: proc "contextless" (exit_code: int) -> ! {
-	intrinsics.syscall(SYS_exit_group, uintptr(exit_code))
-	unreachable()
-}
-
-sys_getuid :: proc "contextless" () -> int {
-	return int(intrinsics.syscall(SYS_getuid))
-}
-
-sys_geteuid :: proc "contextless" () -> int {
-	return int(intrinsics.syscall(SYS_geteuid))
-}
-
-sys_getgid :: proc "contextless" () -> int {
-	return int(intrinsics.syscall(SYS_getgid))
-}
-
-sys_getegid :: proc "contextless" () -> int {
-	return int(intrinsics.syscall(SYS_getegid))
-}
-
-sys_getpid :: proc "contextless" () -> int {
-	return int(intrinsics.syscall(SYS_getpid))
-}
-
-sys_getppid :: proc "contextless" () -> int {
-	return int(intrinsics.syscall(SYS_getppid))
-}
-
 sys_gettid :: proc "contextless" () -> int {
 	return int(intrinsics.syscall(SYS_gettid))
 }
@@ -2319,10 +1849,6 @@
 	}
 }
 
-sys_faccessat :: proc "contextless" (dfd: int, path: cstring, mask: int) -> int {
-	return int(intrinsics.syscall(SYS_faccessat, uintptr(dfd), uintptr(rawptr(path)), uintptr(mask)))
-}
-
 sys_getcwd :: proc "contextless" (buf: rawptr, size: uint) -> int {
 	return int(intrinsics.syscall(SYS_getcwd, uintptr(buf), uintptr(size)))
 }
@@ -2455,14 +1981,6 @@
 	return int(intrinsics.syscall(SYS_getdents64, uintptr(fd), uintptr(dirent), uintptr(count)))
 }
 
-sys_execveat :: proc "contextless" (dfd: int, filename: cstring, argv, envp: [^]cstring, flags: int) -> int {
-	return int(intrinsics.syscall(SYS_execveat, uintptr(dfd), uintptr(rawptr(filename)), uintptr(argv), uintptr(envp), uintptr(flags)))
-}
-
-sys_execve :: proc "contextless" (filename: cstring, argv, envp: [^]cstring) -> int {
-	return int(intrinsics.syscall(SYS_execve, uintptr(rawptr(filename)), uintptr(argv), uintptr(envp)))
-}
-
 sys_fork :: proc "contextless" () -> int {
 	when ODIN_ARCH != .arm64 {
 		return int(intrinsics.syscall(SYS_fork))
@@ -2470,30 +1988,9 @@
 		return int(intrinsics.syscall(SYS_clone, SIGCHLD))
 	}
 }
-
-sys_wait4 :: proc "contextless" (pid: int, wstatus: ^i32, options: int, rusage: ^Rusage) -> int {
-	return int(intrinsics.syscall(SYS_wait4, uintptr(pid), uintptr(wstatus), uintptr(options), uintptr(rusage)))
-}
-
-// first arg to sys_waitid
-Waitid_Which :: enum {
-	P_ALL,
-	P_PID,
-	P_PGID,
-	P_PIDFD,
-}
-sys_waitid :: proc "contextless" (which: Waitid_Which, id: int, siginfo: ^Siginfo, options: int, rusage: ^Rusage) -> int {
-	return int(intrinsics.syscall(SYS_waitid, uintptr(which), uintptr(id), uintptr(siginfo), uintptr(options), uintptr(rusage)))
-}
-
-sys_getrusage :: proc "contextless" (who: int, rusage: ^Rusage) -> int {
-	return int(intrinsics.syscall(SYS_getrusage, uintptr(who), uintptr(rusage)))
-}
-
 sys_pipe2 :: proc "contextless" (fds: rawptr, flags: int) -> int {
 	return int(intrinsics.syscall(SYS_pipe2, uintptr(fds), uintptr(flags)))
 }
-
 sys_dup2 :: proc "contextless" (oldfd: int, newfd: int) -> int {
 	when ODIN_ARCH != .arm64 {
 		return int(intrinsics.syscall(SYS_dup2, uintptr(oldfd), uintptr(newfd)))
@@ -2502,14 +1999,6 @@
 	}
 }
 
-sys_kill :: proc "contextless" (pid, sig: int) -> int {
-	return int(intrinsics.syscall(SYS_kill, uintptr(pid), uintptr(sig)))
-}
-
-sys_ioctl :: proc "contextless" (fd, cmd, arg: uint) -> int {
-	return int(intrinsics.syscall(SYS_ioctl, uintptr(fd), uintptr(cmd), uintptr(arg)))
-}
-
 sys_mmap :: proc "contextless" (addr: rawptr, length: uint, prot, flags, fd: int, offset: uintptr) -> int {
 	return int(intrinsics.syscall(SYS_mmap, uintptr(addr), uintptr(length), uintptr(prot), uintptr(flags), uintptr(fd), offset))
 }
@@ -2583,44 +2072,6 @@
 
 sys_fcntl :: proc "contextless" (fd: int, cmd: int, arg: int) -> int {
 	return int(intrinsics.syscall(SYS_fcntl, uintptr(fd), uintptr(cmd), uintptr(arg)))
-}
-
-sys_rt_sigreturn :: proc "c" () -> ! {
-	intrinsics.syscall(SYS_rt_sigreturn)
-	unreachable()
-}
-
-sys_rt_sigaction :: proc "contextless" (sig: int, act, oact: ^Sigaction, sigsetsize: uint = size_of(sigset_t)) -> int {
-	// install sa_restorer if it wasn't defined
-	// NOTE: As far as I can tell, this is required for i386 and amd64. Looking
-	//       at the kernel source, it appears to be ignored for arm archs.
-	when ODIN_ARCH == .i386 || ODIN_ARCH == .amd64 {
-		act.sa_flags |= SA_RESTORER
-	}
-	if act != nil && act.sa_restorer == nil {
-		if act.sa_flags & SA_RESTORER != 0 {
-			act.sa_restorer = sys_rt_sigreturn
-		}
-	}
-	return int(intrinsics.syscall(SYS_rt_sigaction, uintptr(sig), uintptr(act), uintptr(oact), uintptr(sigsetsize)))
-}
-
-Sigprocmask_How :: enum {
-	SIG_BLOCK,
-	SIG_UNBLOCK,
-	SIG_SETMASK,
-}
-sys_rt_sigprocmask :: proc "contextless" (how: Sigprocmask_How, set, oldset: ^sigset_t, sigsetsize: uint = size_of(sigset_t)) -> int {
-	return int(intrinsics.syscall(SYS_rt_sigprocmask, uintptr(how), uintptr(set), uintptr(oldset), uintptr(sigsetsize)))
-}
-
-sys_rt_sigtimedwait :: proc "contextless" (uthese: ^sigset_t, uinfo: ^Siginfo, uts: ^timespec, sigsetsize: uint = size_of(sigset_t)) -> int {
-	return int(intrinsics.syscall(SYS_rt_sigtimedwait, uintptr(uthese), uintptr(uinfo), uintptr(uts), uintptr(sigsetsize)))
-}
-
-// NOTE: pidfd_open is fairly new, so be prepared to handle ENOSYS
-sys_pidfd_open :: proc "contextless" (pid: int, flags: uint) -> int {
-	return int(intrinsics.syscall(SYS_pidfd_open, uintptr(pid), uintptr(flags)))
 }
 
 sys_poll :: proc "contextless" (fds: rawptr, nfds: uint, timeout: int) -> int {
@@ -2636,7 +2087,7 @@
 	}
 }
 
-sys_ppoll :: proc "contextless" (fds: rawptr, nfds: uint, timeout: rawptr, sigmask: rawptr, sigsetsize: uint = size_of(sigset_t)) -> int {
+sys_ppoll :: proc "contextless" (fds: rawptr, nfds: uint, timeout: rawptr, sigmask: rawptr, sigsetsize: uint) -> int {
 	return int(intrinsics.syscall(SYS_ppoll, uintptr(fds), uintptr(nfds), uintptr(timeout), uintptr(sigmask), uintptr(sigsetsize)))
 }
 
@@ -2644,5 +2095,5 @@
 	if res < 0 && res > -4096 {
 		return i32(-res)
 	}
-	return ESUCCESS
+	return 0
 }