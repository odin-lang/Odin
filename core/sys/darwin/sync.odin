package darwin

<<<<<<< HEAD
foreign import system "system:System"

// #define OS_WAIT_ON_ADDR_AVAILABILITY \
// 	__API_AVAILABLE(macos(14.4), ios(17.4), tvos(17.4), watchos(10.4))
when ODIN_OS == .Darwin {
	when (ODIN_PLATFORM_SUBTARGET == .iOS || ODIN_PLATFORM_SUBTARGET == .iPhoneSimulator ) && ODIN_MINIMUM_OS_VERSION > 17_04_00 {
		WAIT_ON_ADDRESS_AVAILABLE :: true
	} else when ODIN_MINIMUM_OS_VERSION >= 14_04_00 {
		WAIT_ON_ADDRESS_AVAILABLE :: true
	} else {
		WAIT_ON_ADDRESS_AVAILABLE :: false
	}

	when ODIN_PLATFORM_SUBTARGET == .iOS && ODIN_MINIMUM_OS_VERSION >= 14_00_00 {
		ULOCK_WAIT_2_AVAILABLE :: true
	} else when ODIN_MINIMUM_OS_VERSION >= 11_00_00 {
		ULOCK_WAIT_2_AVAILABLE :: true
=======
// #define OS_WAIT_ON_ADDR_AVAILABILITY \
// 	__API_AVAILABLE(macos(14.4), ios(17.4), tvos(17.4), watchos(10.4))
when ODIN_OS == .Darwin {
	when ODIN_PLATFORM_SUBTARGET_IOS {
		WAIT_ON_ADDRESS_AVAILABLE :: ODIN_MINIMUM_OS_VERSION >= 17_04_00
		ULOCK_WAIT_2_AVAILABLE    :: ODIN_MINIMUM_OS_VERSION >= 14_00_00
>>>>>>> ec750943
	} else {
		WAIT_ON_ADDRESS_AVAILABLE :: ODIN_MINIMUM_OS_VERSION >= 14_04_00
		ULOCK_WAIT_2_AVAILABLE    :: ODIN_MINIMUM_OS_VERSION >= 11_00_00
	}
} else {
	WAIT_ON_ADDRESS_AVAILABLE :: false
	ULOCK_WAIT_2_AVAILABLE    :: false
}

os_sync_wait_on_address_flag :: enum u32 {
	// This flag should be used when synchronizing among multiple processes by
	// placing the @addr passed to os_sync_wait_on_address and its variants
	// in a shared memory region.
	//
	// When using this flag, it is important to pass OS_SYNC_WAKE_BY_ADDRESS_SHARED
	// flag along with the exact same @addr to os_sync_wake_by_address_any and
	// its variants to correctly find and wake up blocked waiters on the @addr.
	//
	// This flag should not be used when synchronizing among multiple threads of
	// a single process. It allows the kernel to perform performance optimizations
	// as the @addr is local to the calling process.
	SHARED = 0,
}

os_sync_wait_on_address_flags :: distinct bit_set[os_sync_wait_on_address_flag; u32]

os_sync_wake_by_address_flag :: enum u32 {
	// This flag should be used when synchronizing among multiple processes by
	// placing the @addr passed to os_sync_wake_by_address_any and its variants
	// in a shared memory region.
	//
	// When using this flag, it is important to pass OS_SYNC_WAIT_ON_ADDRESS_SHARED
	// flag along with the exact same @addr to os_sync_wait_on_address and
	// its variants to correctly find and wake up blocked waiters on the @addr.
	//
	// This flag should not be used when synchronizing among multiple threads of
	// a single process. It allows the kernel to perform performance optimizations
	// as the @addr is local the calling process.
	SHARED = 0,
}

os_sync_wake_by_address_flags :: distinct bit_set[os_sync_wake_by_address_flag; u32]

os_clockid :: enum u32 {
	MACH_ABSOLUTE_TIME = 32,
}

foreign system {
	// This function provides an atomic compare-and-wait functionality that
	// can be used to implement other higher level synchronization primitives.
	//
	// It reads a value from @addr, compares it to expected @value and blocks
	// the calling thread if they are equal. This sequence of operations is
	// done atomically with respect to other concurrent operations that can
	// be performed on this @addr by other threads using this same function
	// or os_sync_wake_by_addr variants. At this point, the blocked calling
	// thread is considered to be a waiter on this @addr, waiting to be woken
	// up by a call to os_sync_wake_by_addr variants. If the value at @addr
	// turns out to be different than expected, the calling thread returns
	// immediately without blocking.
	//
	// This function is expected to be used for implementing synchronization
	// primitives that do not have a sense of ownership (e.g. condition
	// variables, semaphores) as it does not provide priority inversion avoidance.
	// For locking primitives, it is recommended that you use existing OS
	// primitives such as os_unfair_lock API family / pthread mutex or
	// std::mutex.
	//
	// @param addr
	// The userspace address to be used for atomic compare-and-wait.
	// This address must be aligned to @size.
	//
	// @param value
	// The value expected at @addr.
	//
	// @param size
	// The size of @value, in bytes. This can be either 4 or 8 today.
	// For @value of @size 4 bytes, the upper 4 bytes of @value are ignored.
	//
	// @param flags
	// Flags to alter behavior of os_sync_wait_on_address.
	// See os_sync_wait_on_address_flags_t.
	//
	// @return
	// If the calling thread is woken up by a call to os_sync_wake_by_addr
	// variants or the value at @addr is different than expected, this function
	// returns successfully and the return value indicates the number
	// of outstanding waiters blocked on this address.
	// In the event of an error, returns -1 with errno set to indicate the error.
	//
	// EINVAL	:	Invalid flags or size.
	// EINVAL	:	The @addr passed is NULL or misaligned.
	// EINVAL	:	The operation associated with existing kernel state
	//				at this @addr is inconsistent with what the caller
	//				has requested.
	//				It is important to make sure consistent values are
	//				passed across wait and wake APIs for @addr, @size
	//				and the shared memory specification
	//				(See os_sync_wait_on_address_flags_t).
	//
	// It is possible for the os_sync_wait_on_address and its variants to perform
	// an early return in the event of following errors where user may want to
	// re-try the wait operation. E.g. low memory conditions could cause such early
	// return.
	// It is important to read the current value at the @addr before re-trying
	// to ensure that the new value still requires waiting on @addr.
	//
	// ENOMEM	:	Unable to allocate memory for kernel internal data
	//				structures.
	// EINTR	:	The syscall was interrupted / spurious wake up.
	// EFAULT	:	Unable to read value from the @addr. Kernel copyin failed.
	//				It is possible to receive EFAULT error in following cases:
	//				1. The @addr is an invalid address. This is a programmer error.
	//				2. The @addr is valid; but, this is a transient error such as
	//				due to low memory conditions. User may want to re-try the wait
	//				operation.
	// Following code snippet illustrates a possible re-try loop.
	// <code>
	// retry:
	//	current = atomic_load_explicit(addr, memory_order_relaxed);
	//	if (current != expected) {
	//		int ret = os_sync_wait_on_address(addr, current, size, flags);
	//		if ((ret < 0) && ((errno == EINTR) || (errno == EFAULT))) {
	//			goto retry;
	//		}
	// }
	// </code>
	os_sync_wait_on_address :: proc(
		addr:  rawptr,
		value: u64,
		size:  uint,
		flags: os_sync_wait_on_address_flags,
	) -> i32 ---

	// This function is a variant of os_sync_wait_on_address that
	// allows the calling thread to specify a deadline
	// until which it is willing to block.
	//
	// @param addr
	// The userspace address to be used for atomic compare-and-wait.
	// This address must be aligned to @size.
	//
	// @param value
	// The value expected at @addr.
	//
	// @param size
	// The size of @value, in bytes. This can be either 4 or 8 today.
	// For @value of @size 4 bytes, the upper 4 bytes of @value are ignored.
	//
	// @param flags
	// Flags to alter behavior of os_sync_wait_on_address_with_deadline.
	// See os_sync_wait_on_address_flags_t.
	//
	// @param clockid
	// This value anchors @deadline argument to a specific clock id.
	// See os_clockid_t.
	//
	// @param deadline
	// This value is used to specify a deadline until which the calling
	// thread is willing to block.
	// Passing zero for the @deadline results in an error being returned.
	// It is recommended to use os_sync_wait_on_address API to block
	// indefinitely until woken up by a call to os_sync_wake_by_address_any
	// or os_sync_wake_by_address_all APIs.
	//
	// @return
	// If the calling thread is woken up by a call to os_sync_wake_by_addr
	// variants or the value at @addr is different than expected, this function
	// returns successfully and the return value indicates the number
	// of outstanding waiters blocked on this address.
	// In the event of an error, returns -1 with errno set to indicate the error.
	//
	// In addition to errors returned by os_sync_wait_on_address, this function
	// can return the following additional error codes.
	//
	// EINVAL		:	Invalid clock id.
	// EINVAL		:	The @deadline passed is 0.
	// ETIMEDOUT	:	Deadline expired.
	os_sync_wait_on_address_with_deadline :: proc(
		addr:     rawptr,
		value:    u64,
		size:     uint,
		flags:    os_sync_wait_on_address_flags,
		clockid:  os_clockid,
		deadline: u64,
	) -> i32 ---

	// This function is a variant of os_sync_wait_on_address that
	// allows the calling thread to specify a timeout
	// until which it is willing to block.
	//
	// @param addr
	// The userspace address to be used for atomic compare-and-wait.
	// This address must be aligned to @size.
	//
	// @param value
	// The value expected at @addr.
	//
	// @param size
	// The size of @value, in bytes. This can be either 4 or 8 today.
	// For @value of @size 4 bytes, the upper 4 bytes of @value are ignored.
	//
	// @param flags
	// Flags to alter behavior of os_sync_wait_on_address_with_timeout.
	// See os_sync_wait_on_address_flags_t.
	//
	// @param clockid
	// This value anchors @timeout_ns argument to a specific clock id.
	// See os_clockid_t.
	//
	// @param timeout_ns
	// This value is used to specify a timeout in nanoseconds until which
	// the calling thread is willing to block.
	// Passing zero for the @timeout_ns results in an error being returned.
	// It is recommended to use os_sync_wait_on_address API to block
	// indefinitely until woken up by a call to os_sync_wake_by_address_any
	// or os_sync_wake_by_address_all APIs.
	//
	// @return
	// If the calling thread is woken up by a call to os_sync_wake_by_address
	// variants or the value at @addr is different than expected, this function
	// returns successfully and the return value indicates the number
	// of outstanding waiters blocked on this address.
	// In the event of an error, returns -1 with errno set to indicate the error.
	//
	// In addition to errors returned by os_sync_wait_on_address, this function
	// can return the following additional error codes.
	//
	// EINVAL		:	Invalid clock id.
	// EINVAL		:	The @timeout_ns passed is 0.
	// ETIMEDOUT	:	Timeout expired.
	os_sync_wait_on_address_with_timeout :: proc(
		addr:       rawptr,
		value:      u64,
		size:       uint,
		flags:      os_sync_wait_on_address_flags,
		clockid:    os_clockid,
		timeout_ns: u64,
	) -> i32 ---

	// This function wakes up one waiter out of all those blocked in os_sync_wait_on_address
	// or its variants on the @addr. No guarantee is provided about which
	// specific waiter is woken up.
	//
	// @param addr
	// The userspace address to be used for waking up the blocked waiter.
	// It should be same as what is passed to os_sync_wait_on_address or its variants.
	//
	// @param size
	// The size of lock value, in bytes. This can be either 4 or 8 today.
	// It should be same as what is passed to os_sync_wait_on_address or its variants.
	//
	// @param flags
	// Flags to alter behavior of os_sync_wake_by_address_any.
	// See os_sync_wake_by_address_flags_t.
	//
	// @return
	// Returns 0 on success.
	// In the event of an error, returns -1 with errno set to indicate the error.
	//
	// EINVAL	:	Invalid flags or size.
	// EINVAL	:	The @addr passed is NULL.
	// EINVAL	:	The operation associated with existing kernel state
	//				at this @addr is inconsistent with what caller
	//				has requested.
	//				It is important to make sure consistent values are
	//				passed across wait and wake APIs for @addr, @size
	//				and the shared memory specification
	//				(See os_sync_wake_by_address_flags_t).
	// ENOENT	:	No waiter(s) found waiting on the @addr.
	os_sync_wake_by_address_any :: proc(addr: rawptr, size: uint, flags: os_sync_wake_by_address_flags) -> i32 ---

	// This function is a variant of os_sync_wake_by_address_any that wakes up all waiters
	// blocked in os_sync_wait_on_address or its variants.
	//
	// @param addr
	// The userspace address to be used for waking up the blocked waiters.
	// It should be same as what is passed to os_sync_wait_on_address or its variants.
	//
	// @param size
	// The size of lock value, in bytes. This can be either 4 or 8 today.
	// It should be same as what is passed to os_sync_wait_on_address or its variants.
	//
	// @param flags
	// Flags to alter behavior of os_sync_wake_by_address_all.
	// See os_sync_wake_by_address_flags_t.
	//
	// @return
	// Returns 0 on success.
	// In the event of an error, returns -1 with errno set to indicate the error.
	//
	// This function returns same error codes as returned by os_sync_wait_on_address.
	os_sync_wake_by_address_all :: proc(addr: rawptr, size: uint, flags: os_sync_wake_by_address_flags) -> i32 ---
}<|MERGE_RESOLUTION|>--- conflicted
+++ resolved
@@ -1,31 +1,11 @@
 package darwin
 
-<<<<<<< HEAD
-foreign import system "system:System"
-
-// #define OS_WAIT_ON_ADDR_AVAILABILITY \
-// 	__API_AVAILABLE(macos(14.4), ios(17.4), tvos(17.4), watchos(10.4))
-when ODIN_OS == .Darwin {
-	when (ODIN_PLATFORM_SUBTARGET == .iOS || ODIN_PLATFORM_SUBTARGET == .iPhoneSimulator ) && ODIN_MINIMUM_OS_VERSION > 17_04_00 {
-		WAIT_ON_ADDRESS_AVAILABLE :: true
-	} else when ODIN_MINIMUM_OS_VERSION >= 14_04_00 {
-		WAIT_ON_ADDRESS_AVAILABLE :: true
-	} else {
-		WAIT_ON_ADDRESS_AVAILABLE :: false
-	}
-
-	when ODIN_PLATFORM_SUBTARGET == .iOS && ODIN_MINIMUM_OS_VERSION >= 14_00_00 {
-		ULOCK_WAIT_2_AVAILABLE :: true
-	} else when ODIN_MINIMUM_OS_VERSION >= 11_00_00 {
-		ULOCK_WAIT_2_AVAILABLE :: true
-=======
 // #define OS_WAIT_ON_ADDR_AVAILABILITY \
 // 	__API_AVAILABLE(macos(14.4), ios(17.4), tvos(17.4), watchos(10.4))
 when ODIN_OS == .Darwin {
 	when ODIN_PLATFORM_SUBTARGET_IOS {
 		WAIT_ON_ADDRESS_AVAILABLE :: ODIN_MINIMUM_OS_VERSION >= 17_04_00
 		ULOCK_WAIT_2_AVAILABLE    :: ODIN_MINIMUM_OS_VERSION >= 14_00_00
->>>>>>> ec750943
 	} else {
 		WAIT_ON_ADDRESS_AVAILABLE :: ODIN_MINIMUM_OS_VERSION >= 14_04_00
 		ULOCK_WAIT_2_AVAILABLE    :: ODIN_MINIMUM_OS_VERSION >= 11_00_00
