--- conflicted
+++ resolved
@@ -75,7 +75,6 @@
 	ti := type_info_of(T)
 	if ti != nil {
 		switch _ in ti.variant {
-<<<<<<< HEAD
 		case ^Type_Info_Named:            return .Named
 		case ^Type_Info_Integer:          return .Integer
 		case ^Type_Info_Rune:             return .Rune
@@ -93,7 +92,7 @@
 		case ^Type_Info_Enumerated_Array: return .Enumerated_Array
 		case ^Type_Info_Dynamic_Array:    return .Dynamic_Array
 		case ^Type_Info_Slice:            return .Slice
-		case ^Type_Info_Parameters:       return .Tuple
+		case ^Type_Info_Parameters:       return .Parameters
 		case ^Type_Info_Struct:           return .Struct
 		case ^Type_Info_Union:            return .Union
 		case ^Type_Info_Enum:             return .Enum
@@ -103,35 +102,6 @@
 		case ^Type_Info_Matrix:           return .Matrix
 		case ^Type_Info_Soa_Pointer:      return .Soa_Pointer
 		case ^Type_Info_Bit_Field:        return .Bit_Field
-=======
-		case Type_Info_Named:            return .Named
-		case Type_Info_Integer:          return .Integer
-		case Type_Info_Rune:             return .Rune
-		case Type_Info_Float:            return .Float
-		case Type_Info_Complex:          return .Complex
-		case Type_Info_Quaternion:       return .Quaternion
-		case Type_Info_String:           return .String
-		case Type_Info_Boolean:          return .Boolean
-		case Type_Info_Any:              return .Any
-		case Type_Info_Type_Id:          return .Type_Id
-		case Type_Info_Pointer:          return .Pointer
-		case Type_Info_Multi_Pointer:    return .Multi_Pointer
-		case Type_Info_Procedure:        return .Procedure
-		case Type_Info_Array:            return .Array
-		case Type_Info_Enumerated_Array: return .Enumerated_Array
-		case Type_Info_Dynamic_Array:    return .Dynamic_Array
-		case Type_Info_Slice:            return .Slice
-		case Type_Info_Parameters:       return .Parameters
-		case Type_Info_Struct:           return .Struct
-		case Type_Info_Union:            return .Union
-		case Type_Info_Enum:             return .Enum
-		case Type_Info_Map:              return .Map
-		case Type_Info_Bit_Set:          return .Bit_Set
-		case Type_Info_Simd_Vector:      return .Simd_Vector
-		case Type_Info_Matrix:           return .Matrix
-		case Type_Info_Soa_Pointer:      return .Soa_Pointer
-		case Type_Info_Bit_Field:        return .Bit_Field
->>>>>>> d08e14fc
 		}
 
 	}
@@ -198,7 +168,6 @@
 		case 128: return f32
 		case 256: return f64
 		}
-<<<<<<< HEAD
 	case ^Type_Info_Pointer:          return v.elem.id
 	case ^Type_Info_Multi_Pointer:    return v.elem.id
 	case ^Type_Info_Soa_Pointer:      return v.elem.id
@@ -206,16 +175,7 @@
 	case ^Type_Info_Enumerated_Array: return v.elem.id
 	case ^Type_Info_Slice:            return v.elem.id
 	case ^Type_Info_Dynamic_Array:    return v.elem.id
-=======
-	case Type_Info_Pointer:          return v.elem.id
-	case Type_Info_Multi_Pointer:    return v.elem.id
-	case Type_Info_Soa_Pointer:      return v.elem.id
-	case Type_Info_Array:            return v.elem.id
-	case Type_Info_Enumerated_Array: return v.elem.id
-	case Type_Info_Slice:            return v.elem.id
-	case Type_Info_Dynamic_Array:    return v.elem.id
-	case Type_Info_Simd_Vector:      return v.elem.id
->>>>>>> d08e14fc
+	case ^Type_Info_Simd_Vector:      return v.elem.id
 	}
 	return id
 }
@@ -1727,13 +1687,9 @@
 		}
 		return false
 	case 
-<<<<<<< HEAD
 		^Type_Info_Boolean,
-		^Type_Info_Integer,
+		^Type_Info_Integer, 
 		^Type_Info_Rune,
-		^Type_Info_Float,
-		^Type_Info_Complex,
-		^Type_Info_Quaternion,
 		^Type_Info_Type_Id,
 		^Type_Info_Pointer,
 		^Type_Info_Multi_Pointer,
@@ -1743,20 +1699,6 @@
 		^Type_Info_Simd_Vector,
 		^Type_Info_Soa_Pointer,
 		^Type_Info_Matrix:
-=======
-		Type_Info_Boolean,
-		Type_Info_Integer, 
-		Type_Info_Rune,
-		Type_Info_Type_Id,
-		Type_Info_Pointer,
-		Type_Info_Multi_Pointer,
-		Type_Info_Procedure,
-		Type_Info_Bit_Set,
-		Type_Info_Enum,
-		Type_Info_Simd_Vector,
-		Type_Info_Soa_Pointer,
-		Type_Info_Matrix:
->>>>>>> d08e14fc
 		return runtime.memory_compare(a.data, b.data, t.size) == 0
 		
 	case ^Type_Info_String:
