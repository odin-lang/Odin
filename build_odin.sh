#!/usr/bin/env bash
set -eu

: ${CXX=clang++}
: ${CPPFLAGS=}
: ${CXXFLAGS=}
: ${LDFLAGS=}
: ${ODIN_VERSION=dev-$(date +"%Y-%m")}

CPPFLAGS="$CPPFLAGS -DODIN_VERSION_RAW=\"$ODIN_VERSION\""
CXXFLAGS="$CXXFLAGS -std=c++14"
LDFLAGS="$LDFLAGS -pthread -lm -lstdc++"

GIT_SHA=$(git rev-parse --short HEAD || :)
if [ "$GIT_SHA" ]; then CPPFLAGS="$CPPFLAGS -DGIT_SHA=\"$GIT_SHA\""; fi

DISABLED_WARNINGS="-Wno-switch -Wno-macro-redefined -Wno-unused-value"
OS=$(uname)

panic() {
	printf "%s\n" "$1"
	exit 1
}

version() { echo "$@" | awk -F. '{ printf("%d%03d%03d%03d\n", $1,$2,$3,$4); }'; }

config_darwin() {
	ARCH=$(uname -m)
<<<<<<< HEAD
	LLVM_CONFIG=/usr/local/opt/llvm/bin/llvm-config
=======
	: ${LLVM_CONFIG=llvm-config}
>>>>>>> 8c1dfabb

	# allow for arm only llvm's with version 13
	if [ ARCH == arm64 ]; then
		MIN_LLVM_VERSION=("13.0.0")
	else
		# allow for x86 / amd64 all llvm versions beginning from 11
		MIN_LLVM_VERSION=("11.1.0")
	fi

	if [ $(version $($LLVM_CONFIG --version)) -lt $(version $MIN_LLVM_VERSION) ]; then
		if [ ARCH == arm64 ]; then
			panic "Requirement: llvm-config must be base version 13 for arm64"
		else
			panic "Requirement: llvm-config must be base version greater than 11 for amd64/x86"
		fi
	fi

<<<<<<< HEAD
	LDFLAGS="$LDFLAGS -liconv -ldl -L/usr/local/opt/llvm/lib -Wl,-rpath,/usr/local/opt/llvm/lib"
	CFLAGS="$CFLAGS $($LLVM_CONFIG --cxxflags --ldflags) -I/usr/local/opt/llvm/include"
=======
	LDFLAGS="$LDFLAGS -liconv -ldl"
	CXXFLAGS="$CXXFLAGS $($LLVM_CONFIG --cxxflags --ldflags)"
>>>>>>> 8c1dfabb
	LDFLAGS="$LDFLAGS -lLLVM-C"
}

config_freebsd() {
	: ${LLVM_CONFIG=/usr/local/bin/llvm-config11}

	CXXFLAGS="$CXXFLAGS $($LLVM_CONFIG --cxxflags --ldflags)"
	LDFLAGS="$LDFLAGS $($LLVM_CONFIG --libs core native --system-libs)"
}

config_openbsd() {
	: ${LLVM_CONFIG=/usr/local/bin/llvm-config}

	LDFLAGS="$LDFLAGS -liconv"
	CXXFLAGS="$CXXFLAGS $($LLVM_CONFIG --cxxflags --ldflags)"
	LDFLAGS="$LDFLAGS $($LLVM_CONFIG --libs core native --system-libs)"
}

config_linux() {
	: ${LLVM_CONFIG=}

	if [ ! "$LLVM_CONFIG" ]; then
		if which llvm-config > /dev/null 2>&1; then
			LLVM_CONFIG=llvm-config
		elif which llvm-config-11 > /dev/null 2>&1; then
			LLVM_CONFIG=llvm-config-11
		elif which llvm-config-11-64 > /dev/null 2>&1; then
			LLVM_CONFIG=llvm-config-11-64
		else
			panic "Unable to find LLVM-config"
		fi
	fi

	MIN_LLVM_VERSION=("11.0.0")
	if [ $(version $($LLVM_CONFIG --version)) -lt $(version $MIN_LLVM_VERSION) ]; then
		echo "Tried to use " $(which $LLVM_CONFIG) "version" $($LLVM_CONFIG --version)
		panic "Requirement: llvm-config must be base version greater than 11"
	fi

	LDFLAGS="$LDFLAGS -ldl"
	CXXFLAGS="$CXXFLAGS $($LLVM_CONFIG --cxxflags --ldflags)"
	LDFLAGS="$LDFLAGS $($LLVM_CONFIG --libs core native --system-libs)"
}

build_odin() {
	case $1 in
	debug)
		EXTRAFLAGS="-g"
		;;
	release)
		EXTRAFLAGS="-O3"
		;;
	release-native)
		EXTRAFLAGS="-O3 -march=native"
		;;
	nightly)
		EXTRAFLAGS="-DNIGHTLY -O3"
		;;
	*)
		panic "Build mode unsupported!"
	esac

	set -x
	$CXX src/main.cpp src/libtommath.cpp $DISABLED_WARNINGS $CPPFLAGS $CXXFLAGS $EXTRAFLAGS $LDFLAGS -o odin
	set +x
}

run_demo() {
	./odin run examples/demo/demo.odin -file
}

case $OS in
Linux)
	config_linux
	;;
Darwin)
	config_darwin
	;;
OpenBSD)
	config_openbsd
	;;
FreeBSD)
	config_freebsd
	;;
*)
	panic "Platform unsupported!"
esac

if [[ $# -eq 0 ]]; then
	build_odin debug
	run_demo
	exit 0
fi

if [[ $# -eq 1 ]]; then
	case $1 in
	report)
		if [[ ! -f "./odin" ]]; then
			build_odin debug
		fi

		./odin report
		exit 0
		;;
	*)
		build_odin $1
		;;
	esac

	run_demo
	exit 0
else
	panic "Too many arguments!"
fi<|MERGE_RESOLUTION|>--- conflicted
+++ resolved
@@ -26,11 +26,7 @@
 
 config_darwin() {
 	ARCH=$(uname -m)
-<<<<<<< HEAD
-	LLVM_CONFIG=/usr/local/opt/llvm/bin/llvm-config
-=======
 	: ${LLVM_CONFIG=llvm-config}
->>>>>>> 8c1dfabb
 
 	# allow for arm only llvm's with version 13
 	if [ ARCH == arm64 ]; then
@@ -48,13 +44,8 @@
 		fi
 	fi
 
-<<<<<<< HEAD
-	LDFLAGS="$LDFLAGS -liconv -ldl -L/usr/local/opt/llvm/lib -Wl,-rpath,/usr/local/opt/llvm/lib"
-	CFLAGS="$CFLAGS $($LLVM_CONFIG --cxxflags --ldflags) -I/usr/local/opt/llvm/include"
-=======
 	LDFLAGS="$LDFLAGS -liconv -ldl"
 	CXXFLAGS="$CXXFLAGS $($LLVM_CONFIG --cxxflags --ldflags)"
->>>>>>> 8c1dfabb
 	LDFLAGS="$LDFLAGS -lLLVM-C"
 }
 
