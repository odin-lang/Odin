@echo off
set COMMON=-no-bounds-check -vet -strict-style
set COLLECTION=-collection:tests=..
set PATH_TO_ODIN==..\..\odin
python3 download_assets.py
echo ---
echo Running core:image tests
echo ---
%PATH_TO_ODIN% run image    %COMMON% -out:test_core_image.exe

echo ---
echo Running core:compress tests
echo ---
%PATH_TO_ODIN% run compress %COMMON% -out:test_core_compress.exe

echo ---
echo Running core:strings tests
echo ---
%PATH_TO_ODIN% run strings %COMMON% -out:test_core_strings.exe

echo ---
echo Running core:hash tests
echo ---
%PATH_TO_ODIN% run hash %COMMON% -o:size -out:test_core_hash.exe

echo ---
echo Running core:odin tests
echo ---
%PATH_TO_ODIN% run odin %COMMON% -o:size -out:test_core_odin.exe

echo ---
echo Running core:crypto hash tests
echo ---
%PATH_TO_ODIN% run crypto %COMMON% -out:test_crypto_hash.exe

echo ---
echo Running core:encoding tests
echo ---
%PATH_TO_ODIN% run encoding/hxa    %COMMON% %COLLECTION% -out:test_hxa.exe
%PATH_TO_ODIN% run encoding/json   %COMMON% -out:test_json.exe
%PATH_TO_ODIN% run encoding/varint %COMMON% -out:test_varint.exe
%PATH_TO_ODIN% run encoding/xml    %COMMON% -out:test_xml.exe

echo ---
echo Running core:math/noise tests
echo ---
%PATH_TO_ODIN% run math/noise %COMMON% -out:test_noise.exe

echo ---
echo Running core:math tests
echo ---
%PATH_TO_ODIN% run math %COMMON% %COLLECTION% -out:test_core_math.exe

echo ---
echo Running core:math/linalg/glsl tests
echo ---
%PATH_TO_ODIN% run math/linalg/glsl %COMMON% %COLLECTION% -out:test_linalg_glsl.exe

echo ---
echo Running core:path/filepath tests
echo ---
%PATH_TO_ODIN% run path/filepath %COMMON% %COLLECTION% -out:test_core_filepath.exe

echo ---
echo Running core:reflect tests
echo ---
%PATH_TO_ODIN% run reflect %COMMON% %COLLECTION% -out:test_core_reflect.exe

echo ---
echo Running core:text/i18n tests
echo ---
%PATH_TO_ODIN% run text\i18n %COMMON% -out:test_core_i18n.exe

echo ---
<<<<<<< HEAD
echo Running core:net
echo ---
%PATH_TO_ODIN% run net %COMMON% -out:test_core_net.exe
=======
echo Running core:slice tests
echo ---
%PATH_TO_ODIN% run slice %COMMON% -out:test_core_slice.exe
>>>>>>> 0829ac30
<|MERGE_RESOLUTION|>--- conflicted
+++ resolved
@@ -1,83 +1,82 @@
-@echo off
-set COMMON=-no-bounds-check -vet -strict-style
-set COLLECTION=-collection:tests=..
-set PATH_TO_ODIN==..\..\odin
-python3 download_assets.py
-echo ---
-echo Running core:image tests
-echo ---
-%PATH_TO_ODIN% run image    %COMMON% -out:test_core_image.exe
-
-echo ---
-echo Running core:compress tests
-echo ---
-%PATH_TO_ODIN% run compress %COMMON% -out:test_core_compress.exe
-
-echo ---
-echo Running core:strings tests
-echo ---
-%PATH_TO_ODIN% run strings %COMMON% -out:test_core_strings.exe
-
-echo ---
-echo Running core:hash tests
-echo ---
-%PATH_TO_ODIN% run hash %COMMON% -o:size -out:test_core_hash.exe
-
-echo ---
-echo Running core:odin tests
-echo ---
-%PATH_TO_ODIN% run odin %COMMON% -o:size -out:test_core_odin.exe
-
-echo ---
-echo Running core:crypto hash tests
-echo ---
-%PATH_TO_ODIN% run crypto %COMMON% -out:test_crypto_hash.exe
-
-echo ---
-echo Running core:encoding tests
-echo ---
-%PATH_TO_ODIN% run encoding/hxa    %COMMON% %COLLECTION% -out:test_hxa.exe
-%PATH_TO_ODIN% run encoding/json   %COMMON% -out:test_json.exe
-%PATH_TO_ODIN% run encoding/varint %COMMON% -out:test_varint.exe
-%PATH_TO_ODIN% run encoding/xml    %COMMON% -out:test_xml.exe
-
-echo ---
-echo Running core:math/noise tests
-echo ---
-%PATH_TO_ODIN% run math/noise %COMMON% -out:test_noise.exe
-
-echo ---
-echo Running core:math tests
-echo ---
-%PATH_TO_ODIN% run math %COMMON% %COLLECTION% -out:test_core_math.exe
-
-echo ---
-echo Running core:math/linalg/glsl tests
-echo ---
-%PATH_TO_ODIN% run math/linalg/glsl %COMMON% %COLLECTION% -out:test_linalg_glsl.exe
-
-echo ---
-echo Running core:path/filepath tests
-echo ---
-%PATH_TO_ODIN% run path/filepath %COMMON% %COLLECTION% -out:test_core_filepath.exe
-
-echo ---
-echo Running core:reflect tests
-echo ---
-%PATH_TO_ODIN% run reflect %COMMON% %COLLECTION% -out:test_core_reflect.exe
-
-echo ---
-echo Running core:text/i18n tests
-echo ---
-%PATH_TO_ODIN% run text\i18n %COMMON% -out:test_core_i18n.exe
-
-echo ---
-<<<<<<< HEAD
-echo Running core:net
-echo ---
-%PATH_TO_ODIN% run net %COMMON% -out:test_core_net.exe
-=======
-echo Running core:slice tests
-echo ---
-%PATH_TO_ODIN% run slice %COMMON% -out:test_core_slice.exe
->>>>>>> 0829ac30
+@echo off
+set COMMON=-no-bounds-check -vet -strict-style
+set COLLECTION=-collection:tests=..
+set PATH_TO_ODIN==..\..\odin
+python3 download_assets.py
+echo ---
+echo Running core:image tests
+echo ---
+%PATH_TO_ODIN% run image    %COMMON% -out:test_core_image.exe
+
+echo ---
+echo Running core:compress tests
+echo ---
+%PATH_TO_ODIN% run compress %COMMON% -out:test_core_compress.exe
+
+echo ---
+echo Running core:strings tests
+echo ---
+%PATH_TO_ODIN% run strings %COMMON% -out:test_core_strings.exe
+
+echo ---
+echo Running core:hash tests
+echo ---
+%PATH_TO_ODIN% run hash %COMMON% -o:size -out:test_core_hash.exe
+
+echo ---
+echo Running core:odin tests
+echo ---
+%PATH_TO_ODIN% run odin %COMMON% -o:size -out:test_core_odin.exe
+
+echo ---
+echo Running core:crypto hash tests
+echo ---
+%PATH_TO_ODIN% run crypto %COMMON% -out:test_crypto_hash.exe
+
+echo ---
+echo Running core:encoding tests
+echo ---
+%PATH_TO_ODIN% run encoding/hxa    %COMMON% %COLLECTION% -out:test_hxa.exe
+%PATH_TO_ODIN% run encoding/json   %COMMON% -out:test_json.exe
+%PATH_TO_ODIN% run encoding/varint %COMMON% -out:test_varint.exe
+%PATH_TO_ODIN% run encoding/xml    %COMMON% -out:test_xml.exe
+
+echo ---
+echo Running core:math/noise tests
+echo ---
+%PATH_TO_ODIN% run math/noise %COMMON% -out:test_noise.exe
+
+echo ---
+echo Running core:math tests
+echo ---
+%PATH_TO_ODIN% run math %COMMON% %COLLECTION% -out:test_core_math.exe
+
+echo ---
+echo Running core:math/linalg/glsl tests
+echo ---
+%PATH_TO_ODIN% run math/linalg/glsl %COMMON% %COLLECTION% -out:test_linalg_glsl.exe
+
+echo ---
+echo Running core:path/filepath tests
+echo ---
+%PATH_TO_ODIN% run path/filepath %COMMON% %COLLECTION% -out:test_core_filepath.exe
+
+echo ---
+echo Running core:reflect tests
+echo ---
+%PATH_TO_ODIN% run reflect %COMMON% %COLLECTION% -out:test_core_reflect.exe
+
+echo ---
+echo Running core:text/i18n tests
+echo ---
+%PATH_TO_ODIN% run text\i18n %COMMON% -out:test_core_i18n.exe
+
+echo ---
+echo Running core:net
+echo ---
+%PATH_TO_ODIN% run net %COMMON% -out:test_core_net.exe
+
+echo ---
+echo Running core:slice tests
+echo ---
+%PATH_TO_ODIN% run slice %COMMON% -out:test_core_slice.exe