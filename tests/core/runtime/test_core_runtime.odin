#+feature dynamic-literals
package test_core_runtime

import "base:intrinsics"
import "core:mem"
import "base:runtime"
import "core:slice"
import "core:testing"

// Tests that having space for the allocation, but not for the allocation and alignment
// is handled correctly.
@(test)
test_temp_allocator_alignment_boundary :: proc(t: ^testing.T) {
	arena: runtime.Arena
	context.allocator = runtime.arena_allocator(&arena)
	defer runtime.arena_destroy(&arena)

	_, _ = mem.alloc(int(runtime.DEFAULT_ARENA_GROWING_MINIMUM_BLOCK_SIZE)-120)
	_, err := mem.alloc(112, 32)
	testing.expect(t, err == nil)
}

// Tests that big allocations with big alignments are handled correctly.
@(test)
test_temp_allocator_big_alloc_and_alignment :: proc(t: ^testing.T) {
	arena: runtime.Arena
	context.allocator = runtime.arena_allocator(&arena)
	defer runtime.arena_destroy(&arena)

	mappy: map[[8]int]int
	err := reserve(&mappy, 50000)
	testing.expect(t, err == nil)
}

@(test)
test_align_bumping_block_limit :: proc(t: ^testing.T) {
	a: runtime.Arena
	a.minimum_block_size = 8*mem.Megabyte
	defer runtime.arena_destroy(&a)

	data, err := runtime.arena_alloc(&a, 4193371, 1)
	testing.expect_value(t, err, nil)
	testing.expect(t, len(data) == 4193371)

	data, err = runtime.arena_alloc(&a, 896, 64)
	testing.expect_value(t, err, nil)
	testing.expect(t, len(data) == 896)
}

@(test)
test_temp_allocator_returns_correct_size :: proc(t: ^testing.T) {
	arena: runtime.Arena
	context.allocator = runtime.arena_allocator(&arena)
	defer runtime.arena_destroy(&arena)

	bytes, err := mem.alloc_bytes(10, 16)
	testing.expect(t, err == nil)
	testing.expect(t, len(bytes) == 10)
}

@(test)
test_init_cap_map_dynarray :: proc(t: ^testing.T) {
	m1 := make(map[int]string)
	defer delete(m1)
	testing.expect(t, cap(m1) == 0)
	testing.expect(t, m1.allocator.procedure == context.allocator.procedure)

	ally := context.temp_allocator
	m2 := make(map[int]string, ally)
	defer delete(m2)
	testing.expect(t, cap(m2) == 0)
	testing.expect(t, m2.allocator.procedure == ally.procedure)

	d1 := make([dynamic]string)
	defer delete(d1)
	testing.expect(t, cap(d1) == 0)
	testing.expect(t, d1.allocator.procedure == context.allocator.procedure)

	d2 := make([dynamic]string, ally)
	defer delete(d2)
	testing.expect(t, cap(d2) == 0)
	testing.expect(t, d2.allocator.procedure == ally.procedure)
}

@(test)
test_map_get :: proc(t: ^testing.T) {
	check :: proc(t: ^testing.T, m: map[$K]$V, loc := #caller_location) {
		for k, v in m {
			got_key, got_val, ok := runtime.map_get(m, k)
			testing.expect_value(t, got_key, k, loc = loc)
			testing.expect_value(t, got_val, v, loc = loc)
			testing.expect(t, ok, loc = loc)
		}
	}

	// small keys & values
	{
		m := map[int]int{
			1 = 10,
			2 = 20,
			3 = 30,
		}
		defer delete(m)
		check(t, m)
	}

	// small keys; 2 values per cell
	{
		m := map[int][3]int{
			1 = [3]int{10, 100, 1000},
			2 = [3]int{20, 200, 2000},
			3 = [3]int{30, 300, 3000},
		}
		defer delete(m)
		check(t, m)
	}

	// 2 keys per cell; small values
	{
		m := map[[3]int]int{
			[3]int{10, 100, 1000} = 1,
			[3]int{20, 200, 2000} = 2,
			[3]int{30, 300, 3000} = 3,
		}
		defer delete(m)
		check(t, m)
	}


	// small keys; 3 values per cell
	{
		val :: struct #packed {
			a, b: int,
			c:    i32,
		}
		m := map[int]val{
			1 = val{10, 100, 1000},
			2 = val{20, 200, 2000},
			3 = val{30, 300, 3000},
		}
		defer delete(m)
		check(t, m)
	}

	// 3 keys per cell; small values
	{
		key :: struct #packed {
			a, b: int,
			c:    i32,
		}
		m := map[key]int{
			key{10, 100, 1000} = 1,
			key{20, 200, 2000} = 2,
			key{30, 300, 3000} = 3,
		}
		defer delete(m)
		check(t, m)
	}

	// small keys; value bigger than a chacheline
	{
		m := map[int][9]int{
			1 = [9]int{10, 100, 1000, 10000, 100000, 1000000, 10000000, 100000000, 1000000000},
			2 = [9]int{20, 200, 2000, 20000, 200000, 2000000, 20000000, 200000000, 2000000000},
			3 = [9]int{30, 300, 3000, 30000, 300000, 3000000, 30000000, 300000000, 3000000000},
		}
		defer delete(m)
		check(t, m)
	}
	// keys bigger than a chacheline; small values
	{
		m := map[[9]int]int{
			[9]int{10, 100, 1000, 10000, 100000, 1000000, 10000000, 100000000, 1000000000} = 1,
			[9]int{20, 200, 2000, 20000, 200000, 2000000, 20000000, 200000000, 2000000000} = 2,
			[9]int{30, 300, 3000, 30000, 300000, 3000000, 30000000, 300000000, 3000000000} = 3,
		}
		defer delete(m)
		check(t, m)
	}
}

@(test)
<<<<<<< HEAD
test_soa_array_resize :: proc(t: ^testing.T) {

	V :: struct {x: int, y: u8}

	array := make(#soa[dynamic]V, 0, 2)
	defer delete(array)

	append(&array, V{1, 2}, V{3, 4})

	testing.expect_value(t, len(array), 2)
	testing.expect_value(t, array[0], V{1, 2})
	testing.expect_value(t, array[1], V{3, 4})

	resize(&array, 1)

	testing.expect_value(t, len(array), 1)
	testing.expect_value(t, array[0], V{1, 2})

	resize(&array, 2)

	testing.expect_value(t, len(array), 2)
	testing.expect_value(t, array[0], V{1, 2})
	testing.expect_value(t, array[1], V{0, 0})

	resize(&array, 0)
	resize(&array, 3)

	testing.expect_value(t, len(array), 3)
	testing.expect_value(t, array[0], V{0, 0})
	testing.expect_value(t, array[1], V{0, 0})
	testing.expect_value(t, array[2], V{0, 0})
=======
test_soa_make_len :: proc(t: ^testing.T) {

	array, err := make(#soa[dynamic][2]int, 2)
	defer delete(array)
	array[0] = [2]int{1, 2}
	array[1] = [2]int{3, 4}

	testing.expect_value(t, err, nil)
	testing.expect_value(t, len(array), 2)
	testing.expect_value(t, cap(array), 2)

	testing.expect_value(t, array[0], [2]int{1, 2})
	testing.expect_value(t, array[1], [2]int{3, 4})
}

@(test)
test_soa_array_allocator_resize :: proc(t: ^testing.T) {

	arena: runtime.Arena
	context.allocator = runtime.arena_allocator(&arena)
	defer runtime.arena_destroy(&arena)

	// |1 3 _ 2 4 _|
	// |1 3 _ _ 2 4 _ _|

	array, err := make(#soa[dynamic][2]int, 2, 3)
	defer delete(array)
	array[0] = [2]int{1, 2}
	array[1] = [2]int{3, 4}

	testing.expect_value(t, err, nil)
	testing.expect_value(t, len(array), 2)
	testing.expect_value(t, cap(array), 3)

	err = resize(&array, 4)

	testing.expect_value(t, err, nil)
	testing.expect_value(t, len(array), 4)
	testing.expect_value(t, cap(array), 4)

	testing.expect_value(t, array[0], [2]int{1, 2})
	testing.expect_value(t, array[1], [2]int{3, 4})
	testing.expect_value(t, array[2], [2]int{0, 0})
	testing.expect_value(t, array[3], [2]int{0, 0})
}


@(test)
test_soa_array_allocator_resize_overlapping :: proc(t: ^testing.T) {

	arena: runtime.Arena
	context.allocator = runtime.arena_allocator(&arena)
	defer runtime.arena_destroy(&arena)

	// |1 4 2 5 3 6|
	// |1 4 _ _ 2 5 _ _ 3 6 _ _|

	array, err := make(#soa[dynamic][3]int, 2, 2)
	defer delete(array)
	array[0] = [3]int{1, 2, 3}
	array[1] = [3]int{4, 5, 6}

	testing.expect_value(t, err, nil)
	testing.expect_value(t, len(array), 2)
	testing.expect_value(t, cap(array), 2)

	err = resize(&array, 4)

	testing.expect_value(t, err, nil)
	testing.expect_value(t, len(array), 4)
	testing.expect_value(t, cap(array), 4)

	testing.expect_value(t, array[0], [3]int{1, 2, 3})
	testing.expect_value(t, array[1], [3]int{4, 5, 6})
	testing.expect_value(t, array[2], [3]int{0, 0, 0})
	testing.expect_value(t, array[3], [3]int{0, 0, 0})
>>>>>>> 0a02f5f0
}

@(test)
test_memory_equal :: proc(t: ^testing.T) {
	data: [256]u8
	cmp: [256]u8

	slice.fill(data[:], 0xAA)
	slice.fill(cmp[:], 0xAA)

	for offset in 0..<len(data) {
		subdata := data[offset:]
		subcmp := cmp[offset:]
		for idx in 0..<len(subdata) {
			if !testing.expect_value(t, runtime.memory_equal(&subdata[0], &subcmp[0], len(subdata)), true) {
				return
			}

			subcmp[idx] = 0x55
			if !testing.expect_value(t, runtime.memory_equal(&subdata[0], &subcmp[0], len(subdata)), false) {
				return
			}
			subcmp[idx] = 0xAA
		}
	}
}

@(test)
test_memory_compare :: proc(t: ^testing.T) {
	data: [256]u8
	cmp: [256]u8

	for offset in 0..<len(data) {
		subdata := data[offset:]
		subcmp := cmp[offset:]
		for idx in 0..<len(subdata) {
			if !testing.expect_value(t, runtime.memory_compare(&subdata[0], &subcmp[0], len(subdata)), 0) {
				return
			}

			subdata[idx] = 0x7F
			subcmp[idx] = 0xFF
			if !testing.expect_value(t, runtime.memory_compare(&subdata[0], &subcmp[0], len(subdata)), -1) {
				return
			}

			subdata[idx] = 0xFF
			subcmp[idx] = 0x7F
			if !testing.expect_value(t, runtime.memory_compare(&subdata[0], &subcmp[0], len(subdata)), 1) {
				return
			}

			subdata[idx] = 0
			subcmp[idx] = 0
		}
	}
}

@(test)
test_memory_compare_zero :: proc(t: ^testing.T) {
	data: [256]u8

	for offset in 0..<len(data) {
		subdata := data[offset:]
		for idx in 0..<len(subdata) {
			if !testing.expect_value(t, runtime.memory_compare_zero(&subdata[0], len(subdata)), 0) {
				return
			}
			subdata[idx] = 0xFF
			if !testing.expect_value(t, runtime.memory_compare_zero(&subdata[0], len(subdata)), 1) {
				return
			}
			subdata[idx] = 0
		}
	}
}<|MERGE_RESOLUTION|>--- conflicted
+++ resolved
@@ -180,7 +180,6 @@
 }
 
 @(test)
-<<<<<<< HEAD
 test_soa_array_resize :: proc(t: ^testing.T) {
 
 	V :: struct {x: int, y: u8}
@@ -212,7 +211,8 @@
 	testing.expect_value(t, array[0], V{0, 0})
 	testing.expect_value(t, array[1], V{0, 0})
 	testing.expect_value(t, array[2], V{0, 0})
-=======
+}
+
 test_soa_make_len :: proc(t: ^testing.T) {
 
 	array, err := make(#soa[dynamic][2]int, 2)
@@ -289,7 +289,6 @@
 	testing.expect_value(t, array[1], [3]int{4, 5, 6})
 	testing.expect_value(t, array[2], [3]int{0, 0, 0})
 	testing.expect_value(t, array[3], [3]int{0, 0, 0})
->>>>>>> 0a02f5f0
 }
 
 @(test)
