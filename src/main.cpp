--- conflicted
+++ resolved
@@ -669,39 +669,6 @@
 
 bool parse_build_flags(Array<String> args) {
 	auto build_flags = array_make<BuildFlag>(heap_allocator(), 0, BuildFlag_COUNT);
-<<<<<<< HEAD
-	add_flag(&build_flags, BuildFlag_Help,              str_lit("help"),                BuildFlagParam_None);
-	add_flag(&build_flags, BuildFlag_OutFile,           str_lit("out"),                 BuildFlagParam_String);
-	add_flag(&build_flags, BuildFlag_OptimizationLevel, str_lit("opt"),                 BuildFlagParam_Integer);
-	add_flag(&build_flags, BuildFlag_ShowTimings,       str_lit("show-timings"),        BuildFlagParam_None);
-	add_flag(&build_flags, BuildFlag_ShowMoreTimings,   str_lit("show-more-timings"),   BuildFlagParam_None);
-	add_flag(&build_flags, BuildFlag_ShowSystemCalls,   str_lit("show-system-calls"),   BuildFlagParam_None);
-	add_flag(&build_flags, BuildFlag_ThreadCount,       str_lit("thread-count"),        BuildFlagParam_Integer);
-	add_flag(&build_flags, BuildFlag_KeepTempFiles,     str_lit("keep-temp-files"),     BuildFlagParam_None);
-	add_flag(&build_flags, BuildFlag_Collection,        str_lit("collection"),          BuildFlagParam_String);
-	add_flag(&build_flags, BuildFlag_Define,            str_lit("define"),              BuildFlagParam_String);
-	add_flag(&build_flags, BuildFlag_BuildMode,         str_lit("build-mode"),          BuildFlagParam_String);
-	add_flag(&build_flags, BuildFlag_Target,            str_lit("target"),              BuildFlagParam_String);
-	add_flag(&build_flags, BuildFlag_Debug,             str_lit("debug"),               BuildFlagParam_None);
-	add_flag(&build_flags, BuildFlag_DisableAssert,     str_lit("disable-assert"),      BuildFlagParam_None);
-	add_flag(&build_flags, BuildFlag_NoBoundsCheck,     str_lit("no-bounds-check"),     BuildFlagParam_None);
-	add_flag(&build_flags, BuildFlag_NoDynamicLiterals, str_lit("no-dynamic-literals"), BuildFlagParam_None);
-	add_flag(&build_flags, BuildFlag_NoCRT,             str_lit("no-crt"),              BuildFlagParam_None);
-	add_flag(&build_flags, BuildFlag_UseLLD,            str_lit("lld"),                 BuildFlagParam_None);
-	add_flag(&build_flags, BuildFlag_Vet,               str_lit("vet"),                 BuildFlagParam_None);
-	add_flag(&build_flags, BuildFlag_UseLLVMApi,        str_lit("llvm-api"),            BuildFlagParam_None);
-	add_flag(&build_flags, BuildFlag_IgnoreUnknownAttributes, str_lit("ignore-unknown-attributes"), BuildFlagParam_None);
-	add_flag(&build_flags, BuildFlag_ExtraLinkerFlags,  str_lit("extra-linker-flags"),              BuildFlagParam_String);
-	add_flag(&build_flags, BuildFlag_Microarch,         str_lit("microarch"),                       BuildFlagParam_String);
-
-	add_flag(&build_flags, BuildFlag_DisallowDo,            str_lit("disallow-do"),              BuildFlagParam_None);
-	add_flag(&build_flags, BuildFlag_DefaultToNilAllocator, str_lit("default-to-nil-allocator"), BuildFlagParam_None);
-	add_flag(&build_flags, BuildFlag_InsertSemicolon,       str_lit("insert-semicolon"),         BuildFlagParam_None);
-
-	add_flag(&build_flags, BuildFlag_Compact, str_lit("compact"), BuildFlagParam_None);
-	add_flag(&build_flags, BuildFlag_GlobalDefinitions, str_lit("global-definitions"), BuildFlagParam_None);
-	add_flag(&build_flags, BuildFlag_GoToDefinitions, str_lit("go-to-definitions"), BuildFlagParam_None);
-=======
 	add_flag(&build_flags, BuildFlag_Help,              str_lit("help"),                BuildFlagParam_None, Command_all);
 	add_flag(&build_flags, BuildFlag_OutFile,           str_lit("out"),                 BuildFlagParam_String, Command__does_build &~ Command_test);
 	add_flag(&build_flags, BuildFlag_OptimizationLevel, str_lit("opt"),                 BuildFlagParam_Integer, Command__does_build);
@@ -731,14 +698,14 @@
 
 	add_flag(&build_flags, BuildFlag_DisallowDo,            str_lit("disallow-do"),              BuildFlagParam_None, Command__does_check);
 	add_flag(&build_flags, BuildFlag_DefaultToNilAllocator, str_lit("default-to-nil-allocator"), BuildFlagParam_None, Command__does_check);
-
+  add_flag(&build_flags, BuildFlag_InsertSemicolon,       str_lit("insert-semicolon"),         BuildFlagParam_None);
 	add_flag(&build_flags, BuildFlag_Compact,           str_lit("compact"),            BuildFlagParam_None, Command_query);
 	add_flag(&build_flags, BuildFlag_GlobalDefinitions, str_lit("global-definitions"), BuildFlagParam_None, Command_query);
 	add_flag(&build_flags, BuildFlag_GoToDefinitions,   str_lit("go-to-definitions"),  BuildFlagParam_None, Command_query);
 
 	add_flag(&build_flags, BuildFlag_Short,         str_lit("short"),        BuildFlagParam_None, Command_doc);
 	add_flag(&build_flags, BuildFlag_AllPackages,   str_lit("all-packages"), BuildFlagParam_None, Command_doc);
->>>>>>> ca4657fd
+
 
 
 #if defined(GB_SYSTEM_WINDOWS)
