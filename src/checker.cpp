#define DEBUG_CHECK_ALL_PROCEDURES 1

#include "entity.cpp"
#include "types.cpp"


gb_internal u64 type_hash_canonical_type(Type *type);

gb_internal String get_final_microarchitecture();

gb_internal void check_expr(CheckerContext *c, Operand *operand, Ast *expression);
gb_internal void check_expr_or_type(CheckerContext *c, Operand *operand, Ast *expression, Type *type_hint=nullptr);
gb_internal void add_comparison_procedures_for_fields(CheckerContext *c, Type *t);
gb_internal Type *check_type(CheckerContext *ctx, Ast *e);

gb_internal bool is_operand_value(Operand o) {
	switch (o.mode) {
	case Addressing_Value:
	case Addressing_Context:
	case Addressing_Variable:
	case Addressing_Constant:
	case Addressing_MapIndex:
	case Addressing_OptionalOk:
	case Addressing_OptionalOkPtr:
	case Addressing_SoaVariable:
	case Addressing_SwizzleValue:
	case Addressing_SwizzleVariable:
		return true;
	}
	return false;
}
gb_internal bool is_operand_nil(Operand o) {
	return o.mode == Addressing_Value && o.type == t_untyped_nil;
}
gb_internal bool is_operand_uninit(Operand o) {
	return o.mode == Addressing_Value && o.type == t_untyped_uninit;
}

gb_internal bool check_rtti_type_disallowed(Token const &token, Type *type, char const *format) {
	if (build_context.no_rtti && type) {
		if (is_type_any(type)) {
			gbString t = type_to_string(type);
			error(token, format, t);
			gb_string_free(t);
			return true;
		}
	}
	return false;
}

gb_internal bool check_rtti_type_disallowed(Ast *expr, Type *type, char const *format) {
	GB_ASSERT(expr != nullptr);
	return check_rtti_type_disallowed(ast_token(expr), type, format);
}


gb_internal void scope_reserve(Scope *scope, isize count) {
	string_map_reserve(&scope->elements, 2*count);
}

gb_internal void entity_graph_node_set_destroy(EntityGraphNodeSet *s) {
	ptr_set_destroy(s);
}

gb_internal void entity_graph_node_set_add(EntityGraphNodeSet *s, EntityGraphNode *n) {
	ptr_set_add(s, n);
}

// gb_internal bool entity_graph_node_set_exists(EntityGraphNodeSet *s, EntityGraphNode *n) {
// 	return ptr_set_exists(s, n);
// }

gb_internal void entity_graph_node_set_remove(EntityGraphNodeSet *s, EntityGraphNode *n) {
	ptr_set_remove(s, n);
}

gb_internal void entity_graph_node_destroy(EntityGraphNode *n, gbAllocator a) {
	entity_graph_node_set_destroy(&n->pred);
	entity_graph_node_set_destroy(&n->succ);
	gb_free(a, n);
}


gb_internal int entity_graph_node_cmp(EntityGraphNode **data, isize i, isize j) {
	EntityGraphNode *x = data[i];
	EntityGraphNode *y = data[j];
	u64 a = x->entity->order_in_src;
	u64 b = y->entity->order_in_src;
	if (x->dep_count < y->dep_count) {
		return -1;
	}
	if (x->dep_count == y->dep_count) {
		return a < b ? -1 : b > a;
	}
	return +1;
}

gb_internal void entity_graph_node_swap(EntityGraphNode **data, isize i, isize j) {
	EntityGraphNode *x = data[i];
	EntityGraphNode *y = data[j];
	data[i] = y;
	data[j] = x;
	x->index = j;
	y->index = i;
}



gb_internal void import_graph_node_set_destroy(ImportGraphNodeSet *s) {
	ptr_set_destroy(s);
}

gb_internal void import_graph_node_set_add(ImportGraphNodeSet *s, ImportGraphNode *n) {
	ptr_set_add(s, n);
}

// gb_internal bool import_graph_node_set_exists(ImportGraphNodeSet *s, ImportGraphNode *n) {
// 	return ptr_set_exists(s, n);
// }

// gb_internal void import_graph_node_set_remove(ImportGraphNodeSet *s, ImportGraphNode *n) {
// 	ptr_set_remove(s, n);
// }

gb_internal ImportGraphNode *import_graph_node_create(gbAllocator a, AstPackage *pkg) {
	ImportGraphNode *n = gb_alloc_item(a, ImportGraphNode);
	n->pkg = pkg;
	n->scope = pkg->scope;
	return n;
}

gb_internal void import_graph_node_destroy(ImportGraphNode *n, gbAllocator a) {
	import_graph_node_set_destroy(&n->pred);
	import_graph_node_set_destroy(&n->succ);
	gb_free(a, n);
}


gb_internal int import_graph_node_cmp(ImportGraphNode **data, isize i, isize j) {
	ImportGraphNode *x = data[i];
	ImportGraphNode *y = data[j];
	GB_ASSERT(x != y);

	GB_ASSERT(x->scope != y->scope);

	bool xg = (x->scope->flags&ScopeFlag_Global) != 0;
	bool yg = (y->scope->flags&ScopeFlag_Global) != 0;
	if (xg != yg) return xg ? -1 : +1;
	if (xg && yg) return x->pkg->id < y->pkg->id ? +1 : -1;
	if (x->dep_count < y->dep_count) return -1;
	if (x->dep_count > y->dep_count) return +1;
	return 0;
}

gb_internal void import_graph_node_swap(ImportGraphNode **data, isize i, isize j) {
	ImportGraphNode *x = data[i];
	ImportGraphNode *y = data[j];
	data[i] = y;
	data[j] = x;
	x->index = j;
	y->index = i;
}


gb_internal void init_decl_info(DeclInfo *d, Scope *scope, DeclInfo *parent) {
	gb_zero_item(d);
	if (parent) {
		mutex_lock(&parent->next_mutex);
		d->next_sibling = parent->next_child;
		parent->next_child = d;
		mutex_unlock(&parent->next_mutex);
	}
	d->parent = parent;
	d->scope  = scope;
	ptr_set_init(&d->deps, 0);
	type_set_init(&d->type_info_deps, 0);
	d->labels.allocator = heap_allocator();
	d->variadic_reuses.allocator = heap_allocator();
	d->variadic_reuse_max_bytes = 0;
	d->variadic_reuse_max_align = 1;
}

gb_internal DeclInfo *make_decl_info(Scope *scope, DeclInfo *parent) {
	DeclInfo *d = gb_alloc_item(permanent_allocator(), DeclInfo);
	init_decl_info(d, scope, parent);
	return d;
}

// gb_internal void destroy_declaration_info(DeclInfo *d) {
// 	mutex_destroy(&d->proc_checked_mutex);
// 	ptr_set_destroy(&d->deps);
// 	array_free(&d->labels);
// }

// gb_internal bool decl_info_has_init(DeclInfo *d) {
// 	if (d->init_expr != nullptr) {
// 		return true;
// 	}
// 	if (d->proc_lit != nullptr) {
// 		switch (d->proc_lit->kind) {
// 		case_ast_node(pl, ProcLit, d->proc_lit);
// 			if (pl->body != nullptr) {
// 				return true;
// 			}
// 		case_end;
// 		}
// 	}

// 	return false;
// }





gb_internal Scope *create_scope(CheckerInfo *info, Scope *parent) {
	Scope *s = gb_alloc_item(permanent_allocator(), Scope);
	s->parent = parent;

	if (parent != nullptr && parent != builtin_pkg->scope) {
		Scope *prev_head_child = parent->head_child.exchange(s, std::memory_order_acq_rel);
		if (prev_head_child) {
			s->next.store(prev_head_child, std::memory_order_release);
		}
	}

	if (parent != nullptr && parent->flags & ScopeFlag_ContextDefined) {
		s->flags |= ScopeFlag_ContextDefined;
	}

	return s;
}

gb_internal Scope *create_scope_from_file(CheckerInfo *info, AstFile *f) {
	GB_ASSERT(f != nullptr);
	GB_ASSERT(f->pkg != nullptr);
	GB_ASSERT(f->pkg->scope != nullptr);

	isize init_elements_capacity = gb_max(DEFAULT_SCOPE_CAPACITY, 2*f->total_file_decl_count);
	Scope *s = create_scope(info, f->pkg->scope);
	string_map_init(&s->elements, init_elements_capacity);


	s->flags |= ScopeFlag_File;
	s->file = f;
	f->scope = s;

	return s;
}

gb_internal Scope *create_scope_from_package(CheckerContext *c, AstPackage *pkg) {
	GB_ASSERT(pkg != nullptr);

	isize total_pkg_decl_count = 0;
	for (AstFile *file : pkg->files) {
		total_pkg_decl_count += file->total_file_decl_count;
	}

	isize init_elements_capacity = gb_max(DEFAULT_SCOPE_CAPACITY, 2*total_pkg_decl_count);
	Scope *s = create_scope(c->info, builtin_pkg->scope);
	string_map_init(&s->elements, init_elements_capacity);

	s->flags |= ScopeFlag_Pkg;
	s->pkg = pkg;
	pkg->scope = s;

	if (pkg->fullpath == c->checker->parser->init_fullpath || pkg->kind == Package_Init) {
		s->flags |= ScopeFlag_Init;
	}

	if (pkg->kind == Package_Runtime) {
		s->flags |= ScopeFlag_Global;
	}

	if (s->flags & (ScopeFlag_Init|ScopeFlag_Global)) {
		s->flags |= ScopeFlag_HasBeenImported;
	}
	s->flags |= ScopeFlag_ContextDefined;

	return s;
}

gb_internal void destroy_scope(Scope *scope) {
	for (Scope *child = scope->head_child; child != nullptr; child = child->next) {
		destroy_scope(child);
	}

	string_map_destroy(&scope->elements);
	ptr_set_destroy(&scope->imported);

	// NOTE(bill): No need to free scope as it "should" be allocated in an arena (except for the global scope)
}


gb_internal void add_scope(CheckerContext *c, Ast *node, Scope *scope) {
	GB_ASSERT(node != nullptr);
	GB_ASSERT(scope != nullptr);
	scope->node = node;
	switch (node->kind) {
	case Ast_BlockStmt:       node->BlockStmt.scope       = scope; break;
	case Ast_IfStmt:          node->IfStmt.scope          = scope; break;
	case Ast_ForStmt:         node->ForStmt.scope         = scope; break;
	case Ast_RangeStmt:       node->RangeStmt.scope       = scope; break;
	case Ast_UnrollRangeStmt: node->UnrollRangeStmt.scope = scope; break;
	case Ast_CaseClause:      node->CaseClause.scope      = scope; break;
	case Ast_SwitchStmt:      node->SwitchStmt.scope      = scope; break;
	case Ast_TypeSwitchStmt:  node->TypeSwitchStmt.scope  = scope; break;
	case Ast_ProcType:        node->ProcType.scope        = scope; break;
	case Ast_StructType:      node->StructType.scope      = scope; break;
	case Ast_UnionType:       node->UnionType.scope       = scope; break;
	case Ast_EnumType:        node->EnumType.scope        = scope; break;
	case Ast_BitFieldType:    node->BitFieldType.scope    = scope; break;
	default: GB_PANIC("Invalid node for add_scope: %.*s", LIT(ast_strings[node->kind]));
	}
}

gb_internal Scope *scope_of_node(Ast *node) {
	if (node == nullptr) {
		return nullptr;
	}
	switch (node->kind) {
	case Ast_BlockStmt:       return node->BlockStmt.scope;
	case Ast_IfStmt:          return node->IfStmt.scope;
	case Ast_ForStmt:         return node->ForStmt.scope;
	case Ast_RangeStmt:       return node->RangeStmt.scope;
	case Ast_UnrollRangeStmt: return node->UnrollRangeStmt.scope;
	case Ast_CaseClause:      return node->CaseClause.scope;
	case Ast_SwitchStmt:      return node->SwitchStmt.scope;
	case Ast_TypeSwitchStmt:  return node->TypeSwitchStmt.scope;
	case Ast_ProcType:        return node->ProcType.scope;
	case Ast_StructType:      return node->StructType.scope;
	case Ast_UnionType:       return node->UnionType.scope;
	case Ast_EnumType:        return node->EnumType.scope;
	case Ast_BitFieldType:    return node->BitFieldType.scope;
	}
	GB_PANIC("Invalid node for add_scope: %.*s", LIT(ast_strings[node->kind]));
	return nullptr;
}


gb_internal void check_open_scope(CheckerContext *c, Ast *node) {
	node = unparen_expr(node);
	GB_ASSERT(node != nullptr);
	GB_ASSERT(node->kind == Ast_Invalid ||
	          is_ast_stmt(node) ||
	          is_ast_type(node));
	Scope *scope = create_scope(c->info, c->scope);
	add_scope(c, node, scope);
	switch (node->kind) {
	case Ast_ProcType:
		scope->flags |= ScopeFlag_Proc;
		break;
	case Ast_StructType:
	case Ast_EnumType:
	case Ast_UnionType:
	case Ast_BitSetType:
	case Ast_BitFieldType:
		scope->flags |= ScopeFlag_Type;
		break;
	}
	if (c->decl && c->decl->proc_lit) {
		// Number the scopes within a procedure body depth-first
		scope->index = c->decl->scope_index++;
	}
	c->scope = scope;
	c->state_flags |= StateFlag_bounds_check;
}

gb_internal void check_close_scope(CheckerContext *c) {
	c->scope = c->scope->parent;
}


gb_internal Entity *scope_lookup_current(Scope *s, String const &name) {
	Entity **found = string_map_get(&s->elements, name);
	if (found) {
		return *found;
	}
	return nullptr;
}


gb_internal void scope_lookup_parent(Scope *scope, String const &name, Scope **scope_, Entity **entity_) {
	if (scope != nullptr) {
		bool gone_thru_proc = false;
		bool gone_thru_package = false;
		StringHashKey key = string_hash_string(name);
		for (Scope *s = scope; s != nullptr; s = s->parent) {
			Entity **found = nullptr;
			rw_mutex_shared_lock(&s->mutex);
			found = string_map_get(&s->elements, key);
			rw_mutex_shared_unlock(&s->mutex);
			if (found) {
				Entity *e = *found;
				if (gone_thru_proc) {
					if (e->kind == Entity_Label) {
						continue;
					}
					if (e->kind == Entity_Variable) {
						if (e->scope->flags&ScopeFlag_File) {
							// Global variables are file to access
						} else if (e->flags&EntityFlag_Static) {
							// Allow static/thread_local variables to be referenced
						} else {
							continue;
						}
					}
				}

				if (entity_) *entity_ = e;
				if (scope_) *scope_ = s;
				return;
			}

			if (s->flags&ScopeFlag_Proc) {
				gone_thru_proc = true;
			}
			if (s->flags&ScopeFlag_Pkg) {
				gone_thru_package = true;
			}
		}
	}
	if (entity_) *entity_ = nullptr;
	if (scope_) *scope_ = nullptr;
}

gb_internal Entity *scope_lookup(Scope *s, String const &name) {
	Entity *entity = nullptr;
	scope_lookup_parent(s, name, nullptr, &entity);
	return entity;
}

gb_internal Entity *scope_insert_with_name_no_mutex(Scope *s, String const &name, Entity *entity) {
	if (name == "") {
		return nullptr;
	}
	StringHashKey key = string_hash_string(name);
	Entity **found = nullptr;
	Entity *result = nullptr;

	found = string_map_get(&s->elements, key);

	if (found) {
		if (entity != *found) {
			result = *found;
		}
		goto end;
	}
	if (s->parent != nullptr && (s->parent->flags & ScopeFlag_Proc) != 0) {
		found = string_map_get(&s->parent->elements, key);
		if (found) {
			if ((*found)->flags & EntityFlag_Result) {
				if (entity != *found) {
					result = *found;
				}
				goto end;
			}
		}
	}

	string_map_set(&s->elements, key, entity);
	if (entity->scope == nullptr) {
		entity->scope = s;
	}
end:;
	return result;
}


gb_internal Entity *scope_insert_with_name(Scope *s, String const &name, Entity *entity) {
	if (name == "") {
		return nullptr;
	}
	StringHashKey key = string_hash_string(name);
	Entity **found = nullptr;
	Entity *result = nullptr;

	rw_mutex_lock(&s->mutex);

	found = string_map_get(&s->elements, key);

	if (found) {
		if (entity != *found) {
			result = *found;
		}
		goto end;
	}
	if (s->parent != nullptr && (s->parent->flags & ScopeFlag_Proc) != 0) {
		found = string_map_get(&s->parent->elements, key);
		if (found) {
			if ((*found)->flags & EntityFlag_Result) {
				if (entity != *found) {
					result = *found;
				}
				goto end;
			}
		}
	}

	string_map_set(&s->elements, key, entity);
	if (entity->scope == nullptr) {
		entity->scope = s;
	}
end:;
	rw_mutex_unlock(&s->mutex);

	return result;
}

gb_global bool in_single_threaded_checker_stage = false;

gb_internal Entity *scope_insert(Scope *s, Entity *entity) {
	String name = entity->token.string;
	if (in_single_threaded_checker_stage) {
		return scope_insert_with_name_no_mutex(s, name, entity);
	} else {
		return scope_insert_with_name(s, name, entity);
	}
}

gb_internal Entity *scope_insert_no_mutex(Scope *s, Entity *entity) {
	String name = entity->token.string;
	return scope_insert_with_name_no_mutex(s, name, entity);
}


gb_internal GB_COMPARE_PROC(entity_variable_pos_cmp) {
	Entity *x = *cast(Entity **)a;
	Entity *y = *cast(Entity **)b;

	return token_pos_cmp(x->token.pos, y->token.pos);
}



gb_internal u64 check_vet_flags(CheckerContext *c) {
	AstFile *file = c->file;
	if (file == nullptr &&
	    c->curr_proc_decl &&
	    c->curr_proc_decl->proc_lit) {
		file = c->curr_proc_decl->proc_lit->file();
	}

	return ast_file_vet_flags(file);
}

gb_internal u64 check_vet_flags(Ast *node) {
	AstFile *file = node->file();
	return ast_file_vet_flags(file);
}

gb_internal u64 check_feature_flags(CheckerContext *c, Ast *node) {
	AstFile *file = c->file;
	if (file == nullptr &&
	    c->curr_proc_decl &&
	    c->curr_proc_decl->proc_lit) {
		file = c->curr_proc_decl->proc_lit->file();
	}
	if (file == nullptr) {
		file = node->file();
	}
	if (file != nullptr && file->feature_flags_set) {
		return file->feature_flags;
	}
	return 0;
}


enum VettedEntityKind {
	VettedEntity_Invalid,

	VettedEntity_Unused,
	VettedEntity_Shadowed,
	VettedEntity_Shadowed_And_Unused,
};
struct VettedEntity {
	VettedEntityKind kind;
	Entity *entity;
	Entity *other;
};


gb_internal GB_COMPARE_PROC(vetted_entity_variable_pos_cmp) {
	Entity *x = (cast(VettedEntity *)a)->entity;
	Entity *y = (cast(VettedEntity *)b)->entity;
	GB_ASSERT(x != nullptr);
	GB_ASSERT(y != nullptr);

	return token_pos_cmp(x->token.pos, y->token.pos);
}

gb_internal bool check_vet_shadowing_assignment(Checker *c, Entity *shadowed, Ast *expr) {
	Ast *init = unparen_expr(expr);
	if (init == nullptr) {
		return false;
	}
	if (init->kind == Ast_Ident) {
		// TODO(bill): Which logic is better? Same name or same entity
		// bool ignore = init->Ident.token.string == name;
		bool ignore = init->Ident.entity == shadowed;
		if (ignore) {
			return true;
		}
	} else if (init->kind == Ast_TernaryIfExpr) {
		bool x = check_vet_shadowing_assignment(c, shadowed, init->TernaryIfExpr.x);
		bool y = check_vet_shadowing_assignment(c, shadowed, init->TernaryIfExpr.y);
		if (x || y) {
			return true;
		}
	}

	return false;
}


gb_internal bool check_vet_shadowing(Checker *c, Entity *e, VettedEntity *ve) {
	if (e->kind != Entity_Variable) {
		return false;
	}
	String name = e->token.string;
	if (name == "_") {
		return false;
	}
	if (e->flags & EntityFlag_Param) {
		return false;
	}

	if (e->scope->flags & (ScopeFlag_Global|ScopeFlag_File|ScopeFlag_Proc)) {
		return false;
	}

	Scope *parent = e->scope->parent;
	if (parent->flags & (ScopeFlag_Global|ScopeFlag_File)) {
		return false;
	}

	Entity *shadowed = scope_lookup(parent, name);
	if (shadowed == nullptr) {
		return false;
	}
	if (shadowed->kind != Entity_Variable) {
		return false;
	}

	if (shadowed->scope->flags & (ScopeFlag_Global|ScopeFlag_File)) {
		// return false;
	}

	// NOTE(bill): The entities must be in the same file
	if (e->token.pos.file_id != shadowed->token.pos.file_id) {
		return false;
	}
	// NOTE(bill): The shaded identifier must appear before this one to be an
	// instance of shadowing
	if (token_pos_cmp(shadowed->token.pos, e->token.pos) > 0) {
		return false;
	}
	// NOTE(bill): If the types differ, don't complain
	if (!are_types_identical(e->type, shadowed->type)) {
		return false;
	}

	// NOTE(bill): Ignore intentional redeclaration
	// x := x
	// Suggested in issue #637 (2020-05-11)
	// Also allow the following
	// x := x if cond else y
	// x := z if cond else x
	if ((e->flags & EntityFlag_Using) == 0 && e->kind == Entity_Variable) {
		if (check_vet_shadowing_assignment(c, shadowed, e->Variable.init_expr)) {
			return false;
		}
	}

	gb_zero_item(ve);
	ve->kind = VettedEntity_Shadowed;
	ve->entity = e;
	ve->other = shadowed;
	return true;
}

gb_internal bool check_vet_unused(Checker *c, Entity *e, VettedEntity *ve) {
	if ((e->flags&EntityFlag_Used) == 0) {
		switch (e->kind) {
		case Entity_Variable:
			if (e->scope->flags & (ScopeFlag_Global|ScopeFlag_Type|ScopeFlag_File)) {
				return false;
			} else if (e->flags & EntityFlag_Static) {
				// ignore these for the time being
				return false;
			}
		case Entity_ImportName:
		case Entity_LibraryName:
			gb_zero_item(ve);
			ve->kind = VettedEntity_Unused;
			ve->entity = e;
			return true;
		}
	}
	return false;
}

gb_internal void check_scope_usage_internal(Checker *c, Scope *scope, u64 vet_flags, bool per_entity) {
	u64 original_vet_flags = vet_flags;
	Array<VettedEntity> vetted_entities = {};
	array_init(&vetted_entities, heap_allocator());
	defer (array_free(&vetted_entities));

	rw_mutex_shared_lock(&scope->mutex);
	for (auto const &entry : scope->elements) {
		Entity *e = entry.value;
		if (e == nullptr) continue;

		vet_flags = original_vet_flags;
		if (per_entity) {
			vet_flags = ast_file_vet_flags(e->file);
		}

		bool vet_unused = (vet_flags & VetFlag_Unused) != 0;
		bool vet_shadowing = (vet_flags & (VetFlag_Shadowing|VetFlag_Using)) != 0;
		bool vet_unused_procedures = (vet_flags & VetFlag_UnusedProcedures) != 0;
		if (vet_unused_procedures && e->pkg && e->pkg->kind == Package_Runtime) {
			vet_unused_procedures = false;
		}

		VettedEntity ve_unused = {};
		VettedEntity ve_shadowed = {};
		bool is_unused = false;
		if (vet_unused && check_vet_unused(c, e, &ve_unused)) {
			is_unused = true;
		} else if (vet_unused_procedures && e->kind == Entity_Procedure) {
			if (e->flags&EntityFlag_Used) {
				is_unused = false;
			} else if (e->flags & EntityFlag_Require) {
				is_unused = false;
			} else if (e->flags & EntityFlag_Init) {
				is_unused = false;
			} else if (e->flags & EntityFlag_Fini) {
				is_unused = false;
			} else if (e->Procedure.is_export) {
				is_unused = false;
			} else if (e->pkg && e->pkg->kind == Package_Init && e->token.string == "main") {
				is_unused = false;
			} else {
				is_unused = true;
				ve_unused.kind = VettedEntity_Unused;
				ve_unused.entity = e;
			}
		}
		bool is_shadowed = vet_shadowing && check_vet_shadowing(c, e, &ve_shadowed);
		if (is_unused && is_shadowed) {
			VettedEntity ve_both = ve_shadowed;
			ve_both.kind = VettedEntity_Shadowed_And_Unused;
			array_add(&vetted_entities, ve_both);
		} else if (is_unused) {
			array_add(&vetted_entities, ve_unused);
		} else if (is_shadowed) {
			array_add(&vetted_entities, ve_shadowed);
		} else if (e->kind == Entity_Variable && (e->flags & (EntityFlag_Param|EntityFlag_Using|EntityFlag_Static|EntityFlag_Field)) == 0 && !e->Variable.is_global) {
			i64 sz = type_size_of(e->type);
			// TODO(bill): When is a good size warn?
			// Is >256 KiB good enough?
			if (sz > 1ll<<18) {
				bool is_ref = false;
				if((e->flags & EntityFlag_ForValue) != 0) {
					is_ref = type_deref(e->Variable.for_loop_parent_type) != NULL;
				}
				if(!is_ref) {
					gbString type_str = type_to_string(e->type);
					warning(e->token, "Declaration of '%.*s' may cause a stack overflow due to its type '%s' having a size of %lld bytes", LIT(e->token.string), type_str, cast(long long)sz);
					gb_string_free(type_str);
				}
			}
		}
	}
	rw_mutex_shared_unlock(&scope->mutex);

	array_sort(vetted_entities, vetted_entity_variable_pos_cmp);

	for (auto const &ve : vetted_entities) {
		Entity *e = ve.entity;
		Entity *other = ve.other;
		String name = e->token.string;

		vet_flags = original_vet_flags;
		if (per_entity) {
			vet_flags = ast_file_vet_flags(e->file);
		}

		if (ve.kind == VettedEntity_Shadowed_And_Unused) {
			error(e->token, "'%.*s' declared but not used, possibly shadows declaration at line %d", LIT(name), other->token.pos.line);
		} else if (vet_flags) {
			switch (ve.kind) {
			case VettedEntity_Unused:
				if (e->kind == Entity_Variable && (vet_flags & VetFlag_UnusedVariables) != 0) {
					error(e->token, "'%.*s' declared but not used", LIT(name));
				}
				if (e->kind == Entity_Procedure && (vet_flags & VetFlag_UnusedProcedures) != 0) {
					error(e->token, "'%.*s' declared but not used", LIT(name));
				}
				if ((e->kind == Entity_ImportName || e->kind == Entity_LibraryName) && (vet_flags & VetFlag_UnusedImports) != 0) {
					error(e->token, "'%.*s' declared but not used", LIT(name));
				}
				break;
			case VettedEntity_Shadowed:
				if ((vet_flags & (VetFlag_Shadowing|VetFlag_Using)) != 0 && e->flags&EntityFlag_Using) {
					error(e->token, "Declaration of '%.*s' from 'using' shadows declaration at line %d", LIT(name), other->token.pos.line);
				} else if ((vet_flags & (VetFlag_Shadowing)) != 0) {
					error(e->token, "Declaration of '%.*s' shadows declaration at line %d", LIT(name), other->token.pos.line);
				}
				break;
			default:
				break;
			}
		}
	}

}


gb_internal void check_scope_usage(Checker *c, Scope *scope, u64 vet_flags) {
	check_scope_usage_internal(c, scope, vet_flags, false);

	for (Scope *child = scope->head_child; child != nullptr; child = child->next) {
		if (child->flags & (ScopeFlag_Proc|ScopeFlag_Type|ScopeFlag_File)) {
			// Ignore these
		} else {
			check_scope_usage(c, child, vet_flags);
		}
	}
}


gb_internal void add_dependency(CheckerInfo *info, DeclInfo *d, Entity *e) {
	rw_mutex_lock(&d->deps_mutex);
	ptr_set_add(&d->deps, e);
	rw_mutex_unlock(&d->deps_mutex);
}
gb_internal void add_type_info_dependency(CheckerInfo *info, DeclInfo *d, Type *type) {
	if (d == nullptr || type == nullptr) {
		return;
	}
	if (type->kind == Type_Named) {
		Entity *e = type->Named.type_name;
		if (e->TypeName.is_type_alias) {
			type = type->Named.base;
		}
	}
	rw_mutex_lock(&d->type_info_deps_mutex);
	type_set_add(&d->type_info_deps, type);
	rw_mutex_unlock(&d->type_info_deps_mutex);
}


gb_internal AstPackage *get_runtime_package(CheckerInfo *info) {
	String name = str_lit("runtime");
	gbAllocator a = heap_allocator();
	String path = get_fullpath_base_collection(a, name, nullptr);
	defer (gb_free(a, path.text));
	auto found = string_map_get(&info->packages, path);
	if (found == nullptr) {
		gb_printf_err("Name: %.*s\n", LIT(name));
		gb_printf_err("Fullpath: %.*s\n", LIT(path));

		for (auto const &entry : info->packages) {
			gb_printf_err("%.*s\n", LIT(entry.key));
		}
		GB_ASSERT_MSG(found != nullptr, "Missing core package %.*s", LIT(name));
	}
	return *found;
}

gb_internal AstPackage *get_core_package(CheckerInfo *info, String name) {
	if (name == "runtime") {
		return get_runtime_package(info);
	}

	gbAllocator a = heap_allocator();
	String path = get_fullpath_core_collection(a, name, nullptr);
	defer (gb_free(a, path.text));
	auto found = string_map_get(&info->packages, path);
	if (found == nullptr) {
		gb_printf_err("Name: %.*s\n", LIT(name));
		gb_printf_err("Fullpath: %.*s\n", LIT(path));

		for (auto const &entry : info->packages) {
			gb_printf_err("%.*s\n", LIT(entry.key));
		}
		GB_ASSERT_MSG(found != nullptr, "Missing core package %.*s", LIT(name));
	}
	return *found;
}

gb_internal void add_package_dependency(CheckerContext *c, char const *package_name, char const *name, bool required=false) {
	String n = make_string_c(name);
	AstPackage *p = get_core_package(&c->checker->info, make_string_c(package_name));
	Entity *e = scope_lookup(p->scope, n);
	GB_ASSERT_MSG(e != nullptr, "%s", name);
	GB_ASSERT(c->decl != nullptr);
	e->flags |= EntityFlag_Used;
	if (required) {
		e->flags |= EntityFlag_Require;
	}
	add_dependency(c->info, c->decl, e);
}

gb_internal void try_to_add_package_dependency(CheckerContext *c, char const *package_name, char const *name) {
	String n = make_string_c(name);
	AstPackage *p = get_core_package(&c->checker->info, make_string_c(package_name));
	Entity *e = scope_lookup(p->scope, n);
	if (e == nullptr) {
		return;
	}
	GB_ASSERT(c->decl != nullptr);
	e->flags |= EntityFlag_Used;
	add_dependency(c->info, c->decl, e);
}


gb_internal void add_declaration_dependency(CheckerContext *c, Entity *e) {
	if (e == nullptr) {
		return;
	}
	if (e->flags & EntityFlag_Disabled) {
		// ignore the dependencies if it has been `@(disabled=true)`
		return;
	}
	if (c->decl != nullptr) {
		add_dependency(c->info, c->decl, e);
	}
}


gb_internal Entity *add_global_entity(Entity *entity, Scope *scope=builtin_pkg->scope) {
	String name = entity->token.string;
	defer (entity->state = EntityState_Resolved);

	if (gb_memchr(name.text, ' ', name.len)) {
		return entity; // NOTE(bill): Usually an 'untyped thing'
	}
	if (scope_insert(scope, entity)) {
		compiler_error("double declaration");
	}
	return entity;
}

gb_internal void add_global_constant(char const *name, Type *type, ExactValue value) {
	Entity *entity = alloc_entity(Entity_Constant, nullptr, make_token_ident(name), type);
	entity->Constant.value = value;
	add_global_entity(entity);
}


gb_internal void add_global_string_constant(char const *name, String const &value) {
	add_global_constant(name, t_untyped_string, exact_value_string(value));
}

gb_internal void add_global_bool_constant(char const *name, bool value) {
	add_global_constant(name, t_untyped_bool, exact_value_bool(value));
}

gb_internal void add_global_type_entity(String name, Type *type) {
	add_global_entity(alloc_entity_type_name(nullptr, make_token_ident(name), type));
}


gb_internal AstPackage *create_builtin_package(char const *name) {
	gbAllocator a = permanent_allocator();
	AstPackage *pkg = gb_alloc_item(a, AstPackage);
	pkg->name = make_string_c(name);
	pkg->kind = Package_Builtin;

	pkg->scope = create_scope(nullptr, nullptr);
	pkg->scope->flags |= ScopeFlag_Pkg | ScopeFlag_Global | ScopeFlag_Builtin;
	pkg->scope->pkg = pkg;
	return pkg;
}

struct GlobalEnumValue {
	char const *name;
	i64 value;
};

gb_internal Slice<Entity *> add_global_enum_type(String const &type_name, GlobalEnumValue *values, isize value_count, Type **enum_type_ = nullptr) {
	Scope *scope = create_scope(nullptr, builtin_pkg->scope);
	Entity *entity = alloc_entity_type_name(scope, make_token_ident(type_name), nullptr, EntityState_Resolved);

	Type *enum_type = alloc_type_enum();
	Type *named_type = alloc_type_named(type_name, enum_type, entity);
	set_base_type(named_type, enum_type);
	enum_type->Enum.base_type = t_int;
	enum_type->Enum.scope = scope;
	entity->type = named_type;

	auto fields = array_make<Entity *>(permanent_allocator(), value_count);
	for (isize i = 0; i < value_count; i++) {
		i64 value = values[i].value;
		Entity *e = alloc_entity_constant(scope, make_token_ident(values[i].name), named_type, exact_value_i64(value));
		e->flags |= EntityFlag_Visited;
		e->state = EntityState_Resolved;
		fields[i] = e;

		Entity *ie = scope_insert(scope, e);
		GB_ASSERT(ie == nullptr);
	}


	enum_type->Enum.fields = fields;
	enum_type->Enum.min_value_index = 0;
	enum_type->Enum.max_value_index = value_count-1;
	enum_type->Enum.min_value = &enum_type->Enum.fields[enum_type->Enum.min_value_index]->Constant.value;
	enum_type->Enum.max_value = &enum_type->Enum.fields[enum_type->Enum.max_value_index]->Constant.value;


	if (enum_type_) *enum_type_ = named_type;

	return slice_from_array(fields);
}
gb_internal void add_global_enum_constant(Slice<Entity *> const &fields, char const *name, i64 value) {
	for (Entity *field : fields) {
		GB_ASSERT(field->kind == Entity_Constant);
		if (value == exact_value_to_i64(field->Constant.value)) {
			add_global_constant(name, field->type, field->Constant.value);
			return;
		}
	}
	GB_PANIC("Unfound enum value for global constant: %s %lld", name, cast(long long)value);
}

gb_internal Type *add_global_type_name(Scope *scope, String const &type_name, Type *backing_type) {
	Entity *e = alloc_entity_type_name(scope, make_token_ident(type_name), nullptr, EntityState_Resolved);
	Type *named_type = alloc_type_named(type_name, backing_type, e);
	e->type = named_type;
	set_base_type(named_type, backing_type);
	if (scope_insert(scope, e)) {
		compiler_error("double declaration of %.*s", LIT(e->token.string));
	}
	return named_type;
}

gb_internal i64 odin_compile_timestamp(void) {
	i64 us_after_1601 = cast(i64)gb_utc_time_now();
	i64 us_after_1970 = us_after_1601 - 11644473600000000ll;
	i64 ns_after_1970 = us_after_1970*1000ll;
	return ns_after_1970;
}

gb_internal bool lb_use_new_pass_system(void);

gb_internal void init_universal(void) {
	BuildContext *bc = &build_context;

	builtin_pkg    = create_builtin_package("builtin");
	intrinsics_pkg = create_builtin_package("intrinsics");
	config_pkg     = create_builtin_package("config");

// Types
	for (isize i = 0; i < gb_count_of(basic_types); i++) {
		String const &name = basic_types[i].Basic.name;
		add_global_type_entity(name, &basic_types[i]);
	}
	add_global_type_entity(str_lit("byte"), &basic_types[Basic_u8]);

	{
		Type *equal_args[2] = {t_rawptr, t_rawptr};
		t_equal_proc = alloc_type_proc_from_types(equal_args, gb_count_of(equal_args), t_bool, false, ProcCC_Contextless);

		Type *hasher_args[2] = {t_rawptr, t_uintptr};
		t_hasher_proc = alloc_type_proc_from_types(hasher_args, gb_count_of(hasher_args), t_uintptr, false, ProcCC_Contextless);

		Type *map_get_args[3] = {/*map*/t_rawptr, /*hash*/t_uintptr, /*key*/t_rawptr};
		t_map_get_proc = alloc_type_proc_from_types(map_get_args, gb_count_of(map_get_args), t_rawptr, false, ProcCC_Contextless);
	}

// Constants
	add_global_entity(alloc_entity_nil(str_lit("nil"), t_untyped_nil));

	add_global_bool_constant("true",  true);
	add_global_bool_constant("false", false);

	add_global_string_constant("ODIN_VENDOR",                   bc->ODIN_VENDOR);
	add_global_string_constant("ODIN_VERSION",                  bc->ODIN_VERSION);
	add_global_string_constant("ODIN_ROOT",                     bc->ODIN_ROOT);
	add_global_string_constant("ODIN_BUILD_PROJECT_NAME",       bc->ODIN_BUILD_PROJECT_NAME);

	{
		GlobalEnumValue values[Windows_Subsystem_COUNT] = {
			{"Unknown",                 Windows_Subsystem_UNKNOWN},
		 	{"Boot_Application",        Windows_Subsystem_BOOT_APPLICATION},
			{"Console",                 Windows_Subsystem_CONSOLE},
			{"EFI_Application",         Windows_Subsystem_EFI_APPLICATION},
			{"EFI_Boot_Service_Driver", Windows_Subsystem_EFI_BOOT_SERVICE_DRIVER},
			{"EFI_Rom",                 Windows_Subsystem_EFI_ROM},
			{"EFI_Runtime_Driver",      Windows_Subsystem_EFI_RUNTIME_DRIVER},
			{"Native",                  Windows_Subsystem_NATIVE},
			{"Posix",                   Windows_Subsystem_POSIX},
			{"Windows",                 Windows_Subsystem_WINDOWS},
			{"Windows_CE",              Windows_Subsystem_WINDOWSCE},
		};

		auto fields = add_global_enum_type(str_lit("Odin_Windows_Subsystem_Type"), values, gb_count_of(values));
		add_global_enum_constant(fields, "ODIN_WINDOWS_SUBSYSTEM",  bc->ODIN_WINDOWS_SUBSYSTEM);
		add_global_string_constant("ODIN_WINDOWS_SUBSYSTEM_STRING", windows_subsystem_names[bc->ODIN_WINDOWS_SUBSYSTEM]);
	}

	{
		GlobalEnumValue values[TargetOs_COUNT] = {
			{"Unknown",      TargetOs_Invalid},
			{"Windows",      TargetOs_windows},
			{"Darwin",       TargetOs_darwin},
			{"Linux",        TargetOs_linux},
			{"Essence",      TargetOs_essence},
			{"FreeBSD",      TargetOs_freebsd},
			{"Haiku",        TargetOs_haiku},
			{"OpenBSD",      TargetOs_openbsd},
			{"NetBSD",       TargetOs_netbsd},
			{"WASI",         TargetOs_wasi},
			{"JS",           TargetOs_js},
			{"Orca",         TargetOs_orca},
			{"Freestanding", TargetOs_freestanding},
		};

		auto fields = add_global_enum_type(str_lit("Odin_OS_Type"), values, gb_count_of(values));
		add_global_enum_constant(fields, "ODIN_OS",  bc->metrics.os);
		add_global_string_constant("ODIN_OS_STRING", target_os_names[bc->metrics.os]);
	}

	{
		GlobalEnumValue values[TargetArch_COUNT] = {
			{"Unknown",   TargetArch_Invalid},
			{"amd64",     TargetArch_amd64},
			{"i386",      TargetArch_i386},
			{"arm32",     TargetArch_arm32},
			{"arm64",     TargetArch_arm64},
			{"wasm32",    TargetArch_wasm32},
			{"wasm64p32", TargetArch_wasm64p32},
			{"riscv64",   TargetArch_riscv64},
		};

		auto fields = add_global_enum_type(str_lit("Odin_Arch_Type"), values, gb_count_of(values));
		add_global_enum_constant(fields, "ODIN_ARCH", bc->metrics.arch);
		add_global_string_constant("ODIN_ARCH_STRING", target_arch_names[bc->metrics.arch]);
	}

	add_global_string_constant("ODIN_MICROARCH_STRING", get_final_microarchitecture());
	
	{
		GlobalEnumValue values[BuildMode_COUNT] = {
			{"Executable", BuildMode_Executable},
			{"Dynamic",    BuildMode_DynamicLibrary},
			{"Static",     BuildMode_StaticLibrary},
			{"Object",     BuildMode_Object},
			{"Assembly",   BuildMode_Assembly},
			{"LLVM_IR",    BuildMode_LLVM_IR},
		};

		auto fields = add_global_enum_type(str_lit("Odin_Build_Mode_Type"), values, gb_count_of(values));
		add_global_enum_constant(fields, "ODIN_BUILD_MODE", bc->build_mode);
	}

	{
		GlobalEnumValue values[TargetEndian_COUNT] = {
			{"Little",  TargetEndian_Little},
			{"Big",     TargetEndian_Big},
		};

		auto fields = add_global_enum_type(str_lit("Odin_Endian_Type"), values, gb_count_of(values));
		add_global_enum_constant(fields, "ODIN_ENDIAN", target_endians[bc->metrics.arch]);
		add_global_string_constant("ODIN_ENDIAN_STRING", target_endian_names[target_endians[bc->metrics.arch]]);
	}

	{
		GlobalEnumValue values[Subtarget_COUNT] = {
<<<<<<< HEAD
			{"Default", 		Subtarget_Default},
			{"iOS",     		Subtarget_iOS},
			{"iPhoneSimulator", Subtarget_iPhoneSimulator},
=======
			{"Default",         Subtarget_Default},
			{"iPhone",          Subtarget_iPhone},
			{"iPhoneSimulator", Subtarget_iPhoneSimulator},
			{"Android",         Subtarget_Android},
>>>>>>> ec750943
		};

		auto fields = add_global_enum_type(str_lit("Odin_Platform_Subtarget_Type"), values, gb_count_of(values));
		add_global_enum_constant(fields, "ODIN_PLATFORM_SUBTARGET", selected_subtarget);
	}

	{
		GlobalEnumValue values[ErrorPosStyle_COUNT] = {
			{"Default", ErrorPosStyle_Default},
			{"Unix",    ErrorPosStyle_Unix},
		};

		auto fields = add_global_enum_type(str_lit("Odin_Error_Pos_Style_Type"), values, gb_count_of(values));
		add_global_enum_constant(fields, "ODIN_ERROR_POS_STYLE", build_context.ODIN_ERROR_POS_STYLE);
	}

	{
		GlobalEnumValue values[OdinAtomicMemoryOrder_COUNT] = {
			{OdinAtomicMemoryOrder_strings[OdinAtomicMemoryOrder_relaxed], OdinAtomicMemoryOrder_relaxed},
			{OdinAtomicMemoryOrder_strings[OdinAtomicMemoryOrder_consume], OdinAtomicMemoryOrder_consume},
			{OdinAtomicMemoryOrder_strings[OdinAtomicMemoryOrder_acquire], OdinAtomicMemoryOrder_acquire},
			{OdinAtomicMemoryOrder_strings[OdinAtomicMemoryOrder_release], OdinAtomicMemoryOrder_release},
			{OdinAtomicMemoryOrder_strings[OdinAtomicMemoryOrder_acq_rel], OdinAtomicMemoryOrder_acq_rel},
			{OdinAtomicMemoryOrder_strings[OdinAtomicMemoryOrder_seq_cst], OdinAtomicMemoryOrder_seq_cst},
		};

		add_global_enum_type(str_lit("Atomic_Memory_Order"), values, gb_count_of(values), &t_atomic_memory_order);
		GB_ASSERT(t_atomic_memory_order->kind == Type_Named);
		scope_insert(intrinsics_pkg->scope, t_atomic_memory_order->Named.type_name);
	}

	{
		int minimum_os_version = 0;
		if (build_context.minimum_os_version_string != "") {
			int major, minor, revision = 0;
		#if defined(GB_SYSTEM_WINDOWS)
			sscanf_s(cast(const char *)(build_context.minimum_os_version_string.text), "%d.%d.%d", &major, &minor, &revision);
		#else
			sscanf(cast(const char *)(build_context.minimum_os_version_string.text), "%d.%d.%d", &major, &minor, &revision);
		#endif
			minimum_os_version = (major*10000)+(minor*100)+revision;
		}
		add_global_constant("ODIN_MINIMUM_OS_VERSION", t_untyped_integer, exact_value_i64(minimum_os_version));
	}

	add_global_bool_constant("ODIN_DEBUG",                      bc->ODIN_DEBUG);
	add_global_bool_constant("ODIN_DISABLE_ASSERT",             bc->ODIN_DISABLE_ASSERT);
	add_global_bool_constant("ODIN_DEFAULT_TO_NIL_ALLOCATOR",   bc->ODIN_DEFAULT_TO_NIL_ALLOCATOR);
	add_global_bool_constant("ODIN_NO_BOUNDS_CHECK",            build_context.no_bounds_check);
	add_global_bool_constant("ODIN_NO_TYPE_ASSERT",             build_context.no_type_assert);
	add_global_bool_constant("ODIN_DEFAULT_TO_PANIC_ALLOCATOR", bc->ODIN_DEFAULT_TO_PANIC_ALLOCATOR);
	add_global_bool_constant("ODIN_NO_CRT",                     bc->no_crt);
	add_global_bool_constant("ODIN_USE_SEPARATE_MODULES",       bc->use_separate_modules);
	add_global_bool_constant("ODIN_TEST",                       bc->command_kind == Command_test);
	add_global_bool_constant("ODIN_NO_ENTRY_POINT",             bc->no_entry_point);
	add_global_bool_constant("ODIN_FOREIGN_ERROR_PROCEDURES",   bc->ODIN_FOREIGN_ERROR_PROCEDURES);
	add_global_bool_constant("ODIN_NO_RTTI",                    bc->no_rtti);

	add_global_bool_constant("ODIN_VALGRIND_SUPPORT",           bc->ODIN_VALGRIND_SUPPORT);
	add_global_bool_constant("ODIN_TILDE",                      bc->tilde_backend);

	add_global_constant("ODIN_COMPILE_TIMESTAMP", t_untyped_integer, exact_value_i64(odin_compile_timestamp()));

	{
		String version = {};

		#ifdef GIT_SHA
		version.text = cast(u8 *)GIT_SHA;
		version.len = gb_strlen(GIT_SHA);
		#endif

		add_global_string_constant("ODIN_VERSION_HASH", version);
	}

	{
		bool f16_supported = lb_use_new_pass_system();
		if (is_arch_wasm()) {
			f16_supported = false;
		} else if (build_context.metrics.os == TargetOs_darwin && build_context.metrics.arch == TargetArch_amd64) {
			// NOTE(laytan): See #3222 for my ramblings on this.
			f16_supported = false;
		}
		add_global_bool_constant("__ODIN_LLVM_F16_SUPPORTED", f16_supported);
	}

	{
		GlobalEnumValue values[3] = {
			{"Address", 0},
			{"Memory",  1},
			{"Thread",  2},
		};

		Type *enum_type = nullptr;
		auto flags = add_global_enum_type(str_lit("Odin_Sanitizer_Flag"), values, gb_count_of(values), &enum_type);
		Type *bit_set_type = alloc_type_bit_set();
		bit_set_type->BitSet.elem = enum_type;
		bit_set_type->BitSet.underlying = t_u32;
		bit_set_type->BitSet.lower = 0;
		bit_set_type->BitSet.upper = 2;
		type_size_of(bit_set_type);

		String type_name = str_lit("Odin_Sanitizer_Flags");
		Scope *scope = create_scope(nullptr, builtin_pkg->scope);
		Entity *entity = alloc_entity_type_name(scope, make_token_ident(type_name), nullptr, EntityState_Resolved);

		Type *named_type = alloc_type_named(type_name, bit_set_type, entity);
		set_base_type(named_type, bit_set_type);

		add_global_constant("ODIN_SANITIZER_FLAGS", named_type, exact_value_u64(bc->sanitizer_flags));
	}

	{
		GlobalEnumValue values[5] = {
			{"None",      -1},
			{"Minimal",    0},
			{"Size",       1},
			{"Speed",      2},
			{"Aggressive", 3},
		};

		auto fields = add_global_enum_type(str_lit("Odin_Optimization_Mode"), values, gb_count_of(values));
		add_global_enum_constant(fields, "ODIN_OPTIMIZATION_MODE", bc->optimization_level);
	}


// Builtin Procedures
	for (isize i = 0; i < gb_count_of(builtin_procs); i++) {
		BuiltinProcId id = cast(BuiltinProcId)i;
		String name = builtin_procs[i].name;
		if (name != "") {
			Entity *entity = alloc_entity(Entity_Builtin, nullptr, make_token_ident(name), t_invalid);
			entity->Builtin.id = id;
			switch (builtin_procs[i].pkg) {
			case BuiltinProcPkg_builtin:
				add_global_entity(entity, builtin_pkg->scope);
				break;
			case BuiltinProcPkg_intrinsics:
				add_global_entity(entity, intrinsics_pkg->scope);
				GB_ASSERT(scope_lookup_current(intrinsics_pkg->scope, name) != nullptr);
				break;
			}
		}
	}
	{
		BuiltinProcId id = BuiltinProc_expand_values;
		String name = str_lit("expand_to_tuple");
		Entity *entity = alloc_entity(Entity_Builtin, nullptr, make_token_ident(name), t_invalid);
		entity->Builtin.id = id;
		add_global_entity(entity, builtin_pkg->scope);
	}

	bool defined_values_double_declaration = false;
	for (auto const &entry : bc->defined_values) {
		char const *name = entry.key;
		ExactValue value = entry.value;
		GB_ASSERT(value.kind != ExactValue_Invalid);

		Type *type = nullptr;
		switch (value.kind) {
		case ExactValue_Bool:
			type = t_untyped_bool;
			break;
		case ExactValue_String:
			type = t_untyped_string;
			break;
		case ExactValue_Integer:
			type = t_untyped_integer;
			break;
		case ExactValue_Float:
			type = t_untyped_float;
			break;
		}
		GB_ASSERT(type != nullptr);

		Entity *entity = alloc_entity_constant(nullptr, make_token_ident(name), type, value);
		entity->state = EntityState_Resolved;
		if (scope_insert(config_pkg->scope, entity)) {
			error(entity->token, "'%s' defined as an argument is already declared at the global scope", name);
			defined_values_double_declaration = true;
			// NOTE(bill): Just exit early before anything, even though the compiler will do that anyway
		}
	}

	if (defined_values_double_declaration) {
		exit_with_errors();
	}


	t_u8_ptr       = alloc_type_pointer(t_u8);
	t_u8_multi_ptr = alloc_type_multi_pointer(t_u8);
	t_int_ptr      = alloc_type_pointer(t_int);
	t_i64_ptr      = alloc_type_pointer(t_i64);
	t_f64_ptr      = alloc_type_pointer(t_f64);
	t_u8_slice     = alloc_type_slice(t_u8);
	t_string_slice = alloc_type_slice(t_string);

	// intrinsics types for objective-c stuff
	{
		t_objc_object   = add_global_type_name(intrinsics_pkg->scope, str_lit("objc_object"),   alloc_type_struct_complete());
		t_objc_selector = add_global_type_name(intrinsics_pkg->scope, str_lit("objc_selector"), alloc_type_struct_complete());
		t_objc_class    = add_global_type_name(intrinsics_pkg->scope, str_lit("objc_class"),    alloc_type_struct_complete());
		t_objc_ivar     = add_global_type_name(intrinsics_pkg->scope, str_lit("objc_ivar"),     alloc_type_struct_complete());

		t_objc_id       = alloc_type_pointer(t_objc_object);
		t_objc_SEL      = alloc_type_pointer(t_objc_selector);
		t_objc_Class    = alloc_type_pointer(t_objc_class);
		t_objc_Ivar     = alloc_type_pointer(t_objc_ivar);
	}
}




gb_internal void init_checker_info(CheckerInfo *i) {
	gbAllocator a = heap_allocator();

	TIME_SECTION("checker info: general");

	array_init(&i->definitions,   a);
	array_init(&i->entities,      a);
	map_init(&i->global_untyped);
	string_map_init(&i->foreigns);
	// map_init(&i->gen_procs);
	map_init(&i->gen_types);

	type_set_init(&i->min_dep_type_info_set);
	map_init(&i->min_dep_type_info_index_map);

	// map_init(&i->type_info_map);
	string_map_init(&i->files);
	string_map_init(&i->packages);
	array_init(&i->variable_init_order, a);
	array_init(&i->testing_procedures, a, 0, 0);
	array_init(&i->init_procedures, a, 0, 0);
	array_init(&i->fini_procedures, a, 0, 0);
	array_init(&i->required_foreign_imports_through_force, a, 0, 0);
	array_init(&i->defineables, a);

	map_init(&i->objc_msgSend_types);
	mpsc_init(&i->objc_class_implementations, a);
	string_set_init(&i->obcj_class_name_set, 0);
	map_init(&i->objc_method_implementations);

	string_map_init(&i->load_file_cache);
	array_init(&i->all_procedures, heap_allocator());

	mpsc_init(&i->entity_queue, a); // 1<<20);
	mpsc_init(&i->definition_queue, a); //); // 1<<20);
	mpsc_init(&i->required_global_variable_queue, a); // 1<<10);
	mpsc_init(&i->required_foreign_imports_through_force_queue, a); // 1<<10);
	mpsc_init(&i->foreign_imports_to_check_fullpaths, a); // 1<<10);
	mpsc_init(&i->foreign_decls_to_check, a); // 1<<10);
	mpsc_init(&i->intrinsics_entry_point_usage, a); // 1<<10); // just waste some memory here, even if it probably never used

	string_map_init(&i->load_directory_cache);
	map_init(&i->load_directory_map);
}

gb_internal void destroy_checker_info(CheckerInfo *i) {
	array_free(&i->definitions);
	array_free(&i->entities);
	map_destroy(&i->global_untyped);
	string_map_destroy(&i->foreigns);
	// map_destroy(&i->gen_procs);
	map_destroy(&i->gen_types);

	type_set_destroy(&i->min_dep_type_info_set);
	map_destroy(&i->min_dep_type_info_index_map);

	string_map_destroy(&i->files);
	string_map_destroy(&i->packages);
	array_free(&i->variable_init_order);
	array_free(&i->required_foreign_imports_through_force);
	array_free(&i->defineables);

	mpsc_destroy(&i->entity_queue);
	mpsc_destroy(&i->definition_queue);
	mpsc_destroy(&i->required_global_variable_queue);
	mpsc_destroy(&i->required_foreign_imports_through_force_queue);
	mpsc_destroy(&i->foreign_imports_to_check_fullpaths);
	mpsc_destroy(&i->foreign_decls_to_check);

	map_destroy(&i->objc_msgSend_types);
	string_map_destroy(&i->load_file_cache);
	string_map_destroy(&i->load_directory_cache);
	map_destroy(&i->load_directory_map);
}

gb_internal CheckerContext make_checker_context(Checker *c) {
	CheckerContext ctx = {};
	ctx.checker   = c;
	ctx.info      = &c->info;
	ctx.scope     = builtin_pkg->scope;
	ctx.pkg       = builtin_pkg;

	ctx.type_path = new_checker_type_path();
	ctx.type_level = 0;
	return ctx;
}
gb_internal void destroy_checker_context(CheckerContext *ctx) {
	destroy_checker_type_path(ctx->type_path);
}

gb_internal bool add_curr_ast_file(CheckerContext *ctx, AstFile *file) {
	if (file != nullptr) {
		ctx->file  = file;
		ctx->decl  = file->pkg->decl_info;
		ctx->scope = file->scope;
		ctx->pkg   = file->pkg;
		return true;
	}
	return false;
}
gb_internal void reset_checker_context(CheckerContext *ctx, AstFile *file, UntypedExprInfoMap *untyped) {
	if (ctx == nullptr) {
		return;
	}
	GB_ASSERT(ctx->checker != nullptr);
	mutex_lock(&ctx->mutex);

	auto type_path = ctx->type_path;
	array_clear(type_path);

	gb_zero_size(&ctx->pkg, gb_size_of(CheckerContext) - gb_offset_of(CheckerContext, pkg));

	ctx->file = nullptr;
	ctx->scope = builtin_pkg->scope;
	ctx->pkg = builtin_pkg;
	ctx->decl = nullptr;

	ctx->type_path = type_path;
	ctx->type_level = 0;

	add_curr_ast_file(ctx, file);

	ctx->untyped = untyped;

	mutex_unlock(&ctx->mutex);
}




gb_internal void init_checker(Checker *c) {
	gbAllocator a = heap_allocator();

	TIME_SECTION("init checker info");
	init_checker_info(&c->info);

	c->info.checker = c;

	TIME_SECTION("init proc queues");
	mpsc_init(&c->procs_with_deferred_to_check, a); //, 1<<10);
	mpsc_init(&c->procs_with_objc_context_provider_to_check, a);


	// NOTE(bill): 1 Mi elements should be enough on average
	array_init(&c->procs_to_check, heap_allocator(), 0, 1<<20);
	array_init(&c->nested_proc_lits, heap_allocator(), 0, 1<<20);

	mpsc_init(&c->global_untyped_queue, a); // , 1<<20);
	mpsc_init(&c->soa_types_to_complete, a); // , 1<<20);

	c->builtin_ctx = make_checker_context(c);
}

gb_internal void destroy_checker(Checker *c) {
	destroy_checker_info(&c->info);

	destroy_checker_context(&c->builtin_ctx);

	array_free(&c->nested_proc_lits);
	array_free(&c->procs_to_check);
	mpsc_destroy(&c->global_untyped_queue);
	mpsc_destroy(&c->soa_types_to_complete);
}


gb_internal TypeAndValue type_and_value_of_expr(Ast *expr) {
	TypeAndValue tav = {};
	if (expr != nullptr) {
		tav = expr->tav;
	}
	return tav;
}

gb_internal Type *type_of_expr(Ast *expr) {
	TypeAndValue tav = expr->tav;
	if (tav.mode != Addressing_Invalid) {
		return tav.type;
	}
	{
		Entity *entity = entity_of_node(expr);
		if (entity) {
			return entity->type;
		}
	}

	return nullptr;
}

gb_internal Entity *implicit_entity_of_node(Ast *clause) {
	if (clause != nullptr && clause->kind == Ast_CaseClause) {
		return clause->CaseClause.implicit_entity;
	}
	return nullptr;
}

gb_internal Entity *entity_of_node(Ast *expr) {
retry:;
	expr = unparen_expr(expr);
	switch (expr->kind) {
	case_ast_node(ident, Ident, expr);
		Entity *e = ident->entity;
		if (e && e->flags & EntityFlag_Overridden) {
			// GB_PANIC("use of an overriden entity: %.*s", LIT(e->token.string));
		}
		return e;
	case_end;
	case_ast_node(se, SelectorExpr, expr);
		Ast *s = unselector_expr(se->selector);
		return entity_of_node(s);
	case_end;
	case_ast_node(cc, CaseClause, expr);
		return cc->implicit_entity;
	case_end;

	case_ast_node(ce, CallExpr, expr);
		return ce->entity_procedure_of;
	case_end;

	case_ast_node(we, TernaryWhenExpr, expr);
		if (we->cond == nullptr) {
			break;
		}
		if (we->cond->tav.value.kind != ExactValue_Bool) {
			break;
		}
		expr = we->cond->tav.value.value_bool ? we->x : we->y;
		goto retry;
	case_end;
	}
	return nullptr;
}

gb_internal DeclInfo *decl_info_of_entity(Entity *e) {
	if (e != nullptr) {
		return e->decl_info;
	}
	return nullptr;
}

// gb_internal DeclInfo *decl_info_of_ident(Ast *ident) {
// 	return decl_info_of_entity(entity_of_node(ident));
// }

// gb_internal AstFile *ast_file_of_filename(CheckerInfo *i, String filename) {
// 	AstFile **found = string_map_get(&i->files, filename);
// 	if (found != nullptr) {
// 		return *found;
// 	}
// 	return nullptr;
// }
gb_internal ExprInfo *check_get_expr_info(CheckerContext *c, Ast *expr) {
	if (c->untyped != nullptr) {
		ExprInfo **found = map_get(c->untyped, expr);
		if (found) {
			return *found;
		}
		return nullptr;
	} else {
		rw_mutex_shared_lock(&c->info->global_untyped_mutex);
		ExprInfo **found = map_get(&c->info->global_untyped, expr);
		rw_mutex_shared_unlock(&c->info->global_untyped_mutex);
		if (found) {
			return *found;
		}
		return nullptr;
	}
}

gb_internal void check_set_expr_info(CheckerContext *c, Ast *expr, AddressingMode mode, Type *type, ExactValue value) {
	if (c->untyped != nullptr) {
		map_set(c->untyped, expr, make_expr_info(mode, type, value, false));
	} else {
		rw_mutex_lock(&c->info->global_untyped_mutex);
		map_set(&c->info->global_untyped, expr, make_expr_info(mode, type, value, false));
		rw_mutex_unlock(&c->info->global_untyped_mutex);
	}
}

gb_internal void check_remove_expr_info(CheckerContext *c, Ast *e) {
	if (c->untyped != nullptr) {
		map_remove(c->untyped, e);
		GB_ASSERT(map_get(c->untyped, e) == nullptr);
	} else {
		auto *untyped = &c->info->global_untyped;
		rw_mutex_lock(&c->info->global_untyped_mutex);
		map_remove(untyped, e);
		GB_ASSERT(map_get(untyped, e) == nullptr);
		rw_mutex_unlock(&c->info->global_untyped_mutex);
	}
}

gb_internal isize type_info_index(CheckerInfo *info, TypeInfoPair pair, bool error_on_failure) {
	mutex_lock(&info->minimum_dependency_type_info_mutex);

	isize entry_index = -1;
	u64 hash = pair.hash;
	isize *found_entry_index = map_get(&info->min_dep_type_info_index_map, hash);
	if (found_entry_index) {
		entry_index = *found_entry_index;
	}
	mutex_unlock(&info->minimum_dependency_type_info_mutex);

	if (error_on_failure && entry_index < 0) {
		compiler_error("Type_Info for '%s' could not be found", type_to_string(pair.type));
	}
	return entry_index;
}


gb_internal isize type_info_index(CheckerInfo *info, Type *type, bool error_on_failure) {
	type = default_type(type);
	if (type == t_llvm_bool) {
		type = t_bool;
	}

	u64 hash = type_hash_canonical_type(type);
	return type_info_index(info, {type, hash}, error_on_failure);
}



gb_internal void add_untyped(CheckerContext *c, Ast *expr, AddressingMode mode, Type *type, ExactValue const &value) {
	if (expr == nullptr) {
		return;
	}
	if (mode == Addressing_Invalid) {
		return;
	}

	if (mode == Addressing_Constant && type == t_invalid) {
		compiler_error("add_untyped - invalid type: %s", type_to_string(type));
	}
	if (!is_type_untyped(type)) {
		return;
	}
	check_set_expr_info(c, expr, mode, type, value);
}

gb_internal void add_type_and_value(CheckerContext *ctx, Ast *expr, AddressingMode mode, Type *type, ExactValue const &value) {
	if (expr == nullptr) {
		return;
	}
	if (mode == Addressing_Invalid) {
		return;
	}
	if (mode == Addressing_Constant && type == t_invalid) {
		return;
	}

	BlockingMutex *mutex = &ctx->info->type_and_value_mutex;
	if (ctx->decl) {
		mutex = &ctx->decl->type_and_value_mutex;
	} else if (ctx->pkg) {
		mutex = &ctx->pkg->type_and_value_mutex;
	}

	mutex_lock(mutex);
	Ast *prev_expr = nullptr;
	while (prev_expr != expr) {
		prev_expr = expr;
		expr->tav.mode = mode;
		if (type != nullptr && expr->tav.type != nullptr &&
		    is_type_any(type) && is_type_untyped(expr->tav.type)) {
			// ignore
		} else {
			expr->tav.type = type;
		}

		if (mode == Addressing_Constant || mode == Addressing_Invalid) {
			expr->tav.value = value;
		} else if (mode == Addressing_Value && type != nullptr && is_type_typeid(type)) {
			expr->tav.value = value;
		} else if (mode == Addressing_Value && type != nullptr && is_type_proc(type)) {
			expr->tav.value = value;
		}

		expr = unparen_expr(expr);
	}
	mutex_unlock(mutex);
}

gb_internal void add_entity_definition(CheckerInfo *i, Ast *identifier, Entity *entity) {
	GB_ASSERT(identifier != nullptr);
	if (identifier->kind != Ast_Ident) {
		return;
	}
	if (identifier->Ident.entity != nullptr) {
		// NOTE(bill): Identifier has already been handled
		return;
	}
	GB_ASSERT(entity != nullptr);
	identifier->Ident.entity = entity;
	entity->identifier = identifier;
	mpsc_enqueue(&i->definition_queue, entity);
}

gb_internal bool redeclaration_error(String name, Entity *prev, Entity *found) {
	TokenPos pos = found->token.pos;
	Entity *up = found->using_parent;
	if (up != nullptr) {
		if (pos == up->token.pos) {
			// NOTE(bill): Error should have been handled already
			return false;
		}
		if (found->flags & EntityFlag_Result) {
			error(prev->token,
			      "Direct shadowing of the named return value '%.*s' in this scope through 'using'\n"
			      "\tat %s",
			      LIT(name),
			      token_pos_to_string(up->token.pos));
		} else {
			error(prev->token,
			      "Redeclaration of '%.*s' in this scope through 'using'\n"
			      "\tat %s",
			      LIT(name),
			      token_pos_to_string(up->token.pos));
		}
	} else {
		if (pos == prev->token.pos) {
			// NOTE(bill): Error should have been handled already
			return false;
		}
		if (found->flags & EntityFlag_Result) {
			error(prev->token,
			      "Direct shadowing of the named return value '%.*s' in this scope\n"
			      "\tat %s",
			      LIT(name),
			      token_pos_to_string(pos));
		} else {
			error(prev->token,
			      "Redeclaration of '%.*s' in this scope\n"
			      "\tat %s",
			      LIT(name),
			      token_pos_to_string(pos));
		}
	}
	return false;
}

gb_internal void add_entity_flags_from_file(CheckerContext *c, Entity *e, Scope *scope) {
	if (c->file != nullptr && (c->file->flags & AstFile_IsLazy) != 0 && scope->flags & ScopeFlag_File) {
		AstPackage *pkg = c->file->pkg;
		if (pkg->kind == Package_Init && e->kind == Entity_Procedure && e->token.string == "main") {
			// Do nothing
		} else if (e->flags & (EntityFlag_Test|EntityFlag_Init|EntityFlag_Fini)) {
			// Do nothing
		} else {
			e->flags |= EntityFlag_Lazy;
		}
	}
}

gb_internal bool add_entity_with_name(CheckerContext *c, Scope *scope, Ast *identifier, Entity *entity, String name) {
	if (scope == nullptr) {
		return false;
	}


	if (!is_blank_ident(name)) {
		Entity *ie = scope_insert(scope, entity);
		if (ie != nullptr) {
			return redeclaration_error(name, entity, ie);
		}
	}
	if (identifier != nullptr) {
		if (entity->file == nullptr) {
			entity->file = c->file;
		}
		add_entity_definition(c->info, identifier, entity);
	}
	return true;
}

gb_internal bool add_entity_with_name(CheckerInfo *info, Scope *scope, Ast *identifier, Entity *entity, String name) {
	if (scope == nullptr) {
		return false;
	}


	if (!is_blank_ident(name)) {
		Entity *ie = scope_insert(scope, entity);
		if (ie != nullptr) {
			return redeclaration_error(name, entity, ie);
		}
	}
	if (identifier != nullptr) {
		GB_ASSERT(entity->file != nullptr);
		add_entity_definition(info, identifier, entity);
	}
	return true;
}

gb_internal bool add_entity(CheckerContext *c, Scope *scope, Ast *identifier, Entity *entity) {
	return add_entity_with_name(c, scope, identifier, entity, entity->token.string);
}

gb_internal void add_entity_use(CheckerContext *c, Ast *identifier, Entity *entity) {
	if (entity == nullptr) {
		return;
	}
	add_declaration_dependency(c, entity);
	entity->flags |= EntityFlag_Used;
	if (entity_has_deferred_procedure(entity)) {
		Entity *deferred = entity->Procedure.deferred_procedure.entity;
		if (deferred != entity) {
			add_entity_use(c, nullptr, deferred);
		}
	}
	if (identifier == nullptr || identifier->kind != Ast_Ident) {
		return;
	}
	entity->identifier.store(identifier);

	identifier->Ident.entity = entity;

	String dmsg = entity->deprecated_message;
	if (dmsg.len > 0) {
		warning(identifier, "%.*s is deprecated: %.*s", LIT(entity->token.string), LIT(dmsg));
	}
	String wmsg = entity->warning_message;
	if (wmsg.len > 0) {
		warning(identifier, "%.*s: %.*s", LIT(entity->token.string), LIT(wmsg));
	}
}


gb_internal bool could_entity_be_lazy(Entity *e, DeclInfo *d) {
	if ((e->flags & EntityFlag_Lazy) == 0) {
		return false;
	}

	if (e->flags & (EntityFlag_Test|EntityFlag_Init|EntityFlag_Fini)) {
		return false;
	} else if (e->kind == Entity_Variable && e->Variable.is_export) {
		return false;
	} else if (e->kind == Entity_Procedure && e->Procedure.is_export) {
		return false;
	}

	for (Ast *attr : d->attributes) {
		if (attr->kind != Ast_Attribute) continue;
		for (Ast *elem : attr->Attribute.elems) {
			String name = {};

			switch (elem->kind) {
			case_ast_node(i, Ident, elem);
				name = i->token.string;
			case_end;
			case_ast_node(i, Implicit, elem);
				name = i->string;
			case_end;
			case_ast_node(fv, FieldValue, elem);
				if (fv->field->kind == Ast_Ident) {
					name = fv->field->Ident.token.string;
				}
			case_end;
			}

			if (name.len != 0) {
				if (name == "test") {
					return false;
				} else if (name == "export") {
					return false;
				} else if (name == "init") {
					return false;
				} else if (name == "linkage") {
					return false;
				}
			}
		}
	}

	return true;
}

gb_internal void add_entity_and_decl_info(CheckerContext *c, Ast *identifier, Entity *e, DeclInfo *d, bool is_exported) {
	if (identifier == nullptr) {
		// NOTE(bill): Should only happen on errors
		error(e->token, "Invalid variable declaration");
		return;
	}
	if (identifier->kind != Ast_Ident) {
		// NOTE(bill): This is a safety check
		gbString s = expr_to_string(identifier);
		error(identifier, "A variable declaration must be an identifer, got %s", s);
		gb_string_free(s);
		return;
	}
	GB_ASSERT(e != nullptr && d != nullptr);
	GB_ASSERT(identifier->Ident.token.string == e->token.string);

	if (!could_entity_be_lazy(e, d)) {
		e->flags &= ~EntityFlag_Lazy;
	}

	if (e->scope != nullptr) {
		Scope *scope = e->scope;

		if (scope->flags & ScopeFlag_File && is_entity_kind_exported(e->kind) && is_exported) {
			AstPackage *pkg = scope->file->pkg;
			GB_ASSERT(pkg->scope == scope->parent);
			GB_ASSERT(c->pkg == pkg);

			// NOTE(bill): as multiple threads could be accessing this, it needs to be wrapped
			// The current hash map for scopes is not thread safe
			AstPackageExportedEntity ee = {identifier, e};
			mpmc_enqueue(&pkg->exported_entity_queue, ee);

			// mutex_lock(&c->info->scope_mutex);
			// add_entity(c, pkg->scope, identifier, e);
			// mutex_unlock(&c->info->scope_mutex);
		} else {
			add_entity(c, scope, identifier, e);
		}
	}

	CheckerInfo *info = c->info;
	add_entity_definition(info, identifier, e);
	GB_ASSERT(e->decl_info == nullptr);
	e->decl_info = d;
	d->entity = e;
	e->pkg = c->pkg;

	isize queue_count = -1;
	bool is_lazy = false;

	is_lazy = (e->flags & EntityFlag_Lazy) == EntityFlag_Lazy;
	if (!is_lazy) {
		queue_count = mpsc_enqueue(&info->entity_queue, e);
	}

	if (e->token.pos.file_id != 0) {
		e->order_in_src = cast(u64)(e->token.pos.file_id)<<32 | u32(e->token.pos.offset);
	} else {
		GB_ASSERT(!is_lazy);
		e->order_in_src = cast(u64)(1+queue_count);
	}
}


gb_internal void add_implicit_entity(CheckerContext *c, Ast *clause, Entity *e) {
	GB_ASSERT(clause != nullptr);
	GB_ASSERT(e != nullptr);
	GB_ASSERT(clause->kind == Ast_CaseClause);
	clause->CaseClause.implicit_entity = e;
}

gb_internal void add_type_info_type_internal(CheckerContext *c, Type *t);
gb_internal void add_type_info_type(CheckerContext *c, Type *t) {
	if (build_context.no_rtti) {
		return;
	}
	if (t == nullptr) {
		return;
	}
	t = default_type(t);
	if (is_type_untyped(t)) {
		return; // Could be nil
	}
	if (is_type_polymorphic(t)) {
		return;
	}

	add_type_info_type_internal(c, t);
}

gb_internal void add_type_info_type_internal(CheckerContext *c, Type *t) {
	if (t == nullptr || c == nullptr) {
		return;
	}

	add_type_info_dependency(c->info, c->decl, t);
#if 0
	MUTEX_GUARD_BLOCK(&c->info->type_info_mutex) {
		if (type_set_update(&c->info->type_info_set, t)) {
			// return;
		}

		auto found = map_get(&c->info->type_info_map, t);
		if (found != nullptr) {
			// Types have already been added
			return;
		}

		bool prev = false;
		isize ti_index = -1;
		// NOTE(bill): this is a linear lookup, and is most likely very costly
		// as this map keeps growing linearly
		for (auto const &e : c->info->type_info_map) {
			if (are_types_identical_unique_tuples(t, e.key)) {
				// Duplicate entry
				ti_index = e.value;
				prev = true;
				break;
			}
		}
		if (ti_index < 0) {
			// Unique entry
			// NOTE(bill): map entries grow linearly and in order
			ti_index = c->info->type_info_types.count;
			TypeInfoPair tt = {t, type_hash_canonical_type(t)};
			array_add(&c->info->type_info_types, tt);
		}
		map_set(&c->checker->info.type_info_map, t, ti_index);

		if (prev) {
			// NOTE(bill): If a previous one exists already, no need to continue
			return;
		}
	}

	// Add nested types

	if (t->kind == Type_Named) {
		// NOTE(bill): Just in case
		add_type_info_type_internal(c, t->Named.base);
		return;
	}

	Type *bt = base_type(t);
	add_type_info_type_internal(c, bt);

	switch (bt->kind) {
	case Type_Invalid:
		break;
	case Type_Basic:
		switch (bt->Basic.kind) {
		case Basic_cstring:
			add_type_info_type_internal(c, t_u8_ptr);
			break;
		case Basic_string:
			add_type_info_type_internal(c, t_u8_ptr);
			add_type_info_type_internal(c, t_int);
			break;
		case Basic_any:
			add_type_info_type_internal(c, t_type_info_ptr);
			add_type_info_type_internal(c, t_rawptr);
			break;
		case Basic_typeid:
			break;

		case Basic_complex64:
			add_type_info_type_internal(c, t_type_info_float);
			add_type_info_type_internal(c, t_f32);
			break;
		case Basic_complex128:
			add_type_info_type_internal(c, t_type_info_float);
			add_type_info_type_internal(c, t_f64);
			break;
		case Basic_quaternion128:
			add_type_info_type_internal(c, t_type_info_float);
			add_type_info_type_internal(c, t_f32);
			break;
		case Basic_quaternion256:
			add_type_info_type_internal(c, t_type_info_float);
			add_type_info_type_internal(c, t_f64);
			break;
		}
		break;

	case Type_BitSet:
		add_type_info_type_internal(c, bt->BitSet.elem);
		add_type_info_type_internal(c, bt->BitSet.underlying);
		break;

	case Type_Pointer:
		add_type_info_type_internal(c, bt->Pointer.elem);
		break;

	case Type_MultiPointer:
		add_type_info_type_internal(c, bt->MultiPointer.elem);
		break;

	case Type_Array:
		add_type_info_type_internal(c, bt->Array.elem);
		add_type_info_type_internal(c, alloc_type_pointer(bt->Array.elem));
		add_type_info_type_internal(c, t_int);
		break;

	case Type_EnumeratedArray:
		add_type_info_type_internal(c, bt->EnumeratedArray.index);
		add_type_info_type_internal(c, t_int);
		add_type_info_type_internal(c, bt->EnumeratedArray.elem);
		add_type_info_type_internal(c, alloc_type_pointer(bt->EnumeratedArray.elem));
		break;

	case Type_DynamicArray:
		add_type_info_type_internal(c, bt->DynamicArray.elem);
		add_type_info_type_internal(c, alloc_type_pointer(bt->DynamicArray.elem));
		add_type_info_type_internal(c, t_int);
		add_type_info_type_internal(c, t_allocator);
		break;
	case Type_Slice:
		add_type_info_type_internal(c, bt->Slice.elem);
		add_type_info_type_internal(c, alloc_type_pointer(bt->Slice.elem));
		add_type_info_type_internal(c, t_int);
		break;

	case Type_Enum:
		add_type_info_type_internal(c, bt->Enum.base_type);
		break;

	case Type_Union:
		if (union_tag_size(t) > 0) {
			add_type_info_type_internal(c, union_tag_type(t));
		} else {
			add_type_info_type_internal(c, t_type_info_ptr);
		}
		add_type_info_type_internal(c, bt->Union.polymorphic_params);
		for_array(i, bt->Union.variants) {
			add_type_info_type_internal(c, bt->Union.variants[i]);
		}
		if (bt->Union.scope != nullptr) {
			for (auto const &entry : bt->Union.scope->elements) {
				Entity *e = entry.value;
				add_type_info_type_internal(c, e->type);
			}
		}
		break;

	case Type_Struct:
		if (bt->Struct.fields_wait_signal.futex.load() == 0)
			return;
		if (bt->Struct.scope != nullptr) {
			for (auto const &entry : bt->Struct.scope->elements) {
				Entity *e = entry.value;
				switch (bt->Struct.soa_kind) {
				case StructSoa_Dynamic:
					add_type_info_type_internal(c, t_allocator);
					/*fallthrough*/
				case StructSoa_Slice:
				case StructSoa_Fixed:
					add_type_info_type_internal(c, alloc_type_pointer(e->type));
					break;
				default:
					add_type_info_type_internal(c, e->type);
					break;
				}
			}
		}
		add_type_info_type_internal(c, bt->Struct.polymorphic_params);
		for_array(i, bt->Struct.fields) {
			Entity *f = bt->Struct.fields[i];
			if (f && f->type) {
				add_type_info_type_internal(c, f->type);
			}
		}
		add_comparison_procedures_for_fields(c, bt);
		break;

	case Type_Map:
		init_map_internal_types(bt);
		add_type_info_type_internal(c, bt->Map.key);
		add_type_info_type_internal(c, bt->Map.value);
		add_type_info_type_internal(c, t_uintptr); // hash value
		add_type_info_type_internal(c, t_allocator);
		break;

	case Type_Tuple:
		for_array(i, bt->Tuple.variables) {
			Entity *var = bt->Tuple.variables[i];
			add_type_info_type_internal(c, var->type);
		}
		break;

	case Type_Proc:
		add_type_info_type_internal(c, bt->Proc.params);
		add_type_info_type_internal(c, bt->Proc.results);
		break;

	case Type_SimdVector:
		add_type_info_type_internal(c, bt->SimdVector.elem);
		break;

	case Type_Matrix:
		add_type_info_type_internal(c, bt->Matrix.elem);
		break;

	case Type_SoaPointer:
		add_type_info_type_internal(c, bt->SoaPointer.elem);
		break;

	case Type_BitField:
		add_type_info_type_internal(c, bt->BitField.backing_type);
		for (Entity *f : bt->BitField.fields) {
			add_type_info_type_internal(c, f->type);
		}
		break;

	case Type_Generic:
		break;

	default:
		GB_PANIC("Unhandled type: %*.s %d", LIT(type_strings[bt->kind]), bt->kind);
		break;
	}
#endif
}



gb_global std::atomic<bool> global_procedure_body_in_worker_queue;
gb_global std::atomic<bool> global_after_checking_procedure_bodies;

gb_internal WORKER_TASK_PROC(check_proc_info_worker_proc);

gb_internal void check_procedure_later(Checker *c, ProcInfo *info) {
	GB_ASSERT(info != nullptr);
	GB_ASSERT(info->decl != nullptr);

	if (global_after_checking_procedure_bodies) {
		Entity *e = info->decl->entity;
		debugf("CHECK PROCEDURE LATER! %.*s :: %s {...}\n", LIT(e->token.string), type_to_string(e->type));
	}

	if (global_procedure_body_in_worker_queue.load()) {
		thread_pool_add_task(check_proc_info_worker_proc, info);
	} else {
		array_add(&c->procs_to_check, info);
	}

	if (DEBUG_CHECK_ALL_PROCEDURES) {
		MUTEX_GUARD_BLOCK(&c->info.all_procedures_mutex) {
			GB_ASSERT(info != nullptr);
			GB_ASSERT(info->decl != nullptr);
			array_add(&c->info.all_procedures, info);
		}
	}
}

gb_internal void check_procedure_later(Checker *c, AstFile *file, Token token, DeclInfo *decl, Type *type, Ast *body, u64 tags) {
	ProcInfo *info = gb_alloc_item(permanent_allocator(), ProcInfo);
	info->file  = file;
	info->token = token;
	info->decl  = decl;
	info->type  = type;
	info->body  = body;
	info->tags  = tags;
	check_procedure_later(c, info);
}


gb_internal void add_min_dep_type_info(Checker *c, Type *t) {
	if (t == nullptr) {
		return;
	}
	t = default_type(t);
	if (is_type_untyped(t)) {
		return; // Could be nil
	}
	if (is_type_polymorphic(base_type(t))) {
		return;
	}

	if (type_set_update(&c->info.min_dep_type_info_set, t)) {
		return;
	}

	// Add nested types
	if (t->kind == Type_Named) {
		// NOTE(bill): Just in case
		add_min_dep_type_info(c, t->Named.base);
		return;
	}

	Type *bt = base_type(t);
	add_min_dep_type_info(c, bt);

	switch (bt->kind) {
	case Type_Invalid:
		break;
	case Type_Basic:
		switch (bt->Basic.kind) {
		case Basic_string:
			add_min_dep_type_info(c, t_u8_ptr);
			add_min_dep_type_info(c, t_int);
			break;
		case Basic_any:
			add_min_dep_type_info(c, t_rawptr);
			add_min_dep_type_info(c, t_typeid);
			break;

		case Basic_complex64:
			add_min_dep_type_info(c, t_type_info_float);
			add_min_dep_type_info(c, t_f32);
			break;
		case Basic_complex128:
			add_min_dep_type_info(c, t_type_info_float);
			add_min_dep_type_info(c, t_f64);
			break;
		case Basic_quaternion128:
			add_min_dep_type_info(c, t_type_info_float);
			add_min_dep_type_info(c, t_f32);
			break;
		case Basic_quaternion256:
			add_min_dep_type_info(c, t_type_info_float);
			add_min_dep_type_info(c, t_f64);
			break;
		}
		break;

	case Type_BitSet:
		add_min_dep_type_info(c, bt->BitSet.elem);
		add_min_dep_type_info(c, bt->BitSet.underlying);
		break;

	case Type_Pointer:
		add_min_dep_type_info(c, bt->Pointer.elem);
		break;

	case Type_MultiPointer:
		add_min_dep_type_info(c, bt->MultiPointer.elem);
		break;

	case Type_Array:
		add_min_dep_type_info(c, bt->Array.elem);
		add_min_dep_type_info(c, alloc_type_pointer(bt->Array.elem));
		add_min_dep_type_info(c, t_int);
		break;
	case Type_EnumeratedArray:
		add_min_dep_type_info(c, bt->EnumeratedArray.index);
		add_min_dep_type_info(c, t_int);
		add_min_dep_type_info(c, bt->EnumeratedArray.elem);
		add_min_dep_type_info(c, alloc_type_pointer(bt->EnumeratedArray.elem));
		break;

	case Type_DynamicArray:
		add_min_dep_type_info(c, bt->DynamicArray.elem);
		add_min_dep_type_info(c, alloc_type_pointer(bt->DynamicArray.elem));
		add_min_dep_type_info(c, t_int);
		add_min_dep_type_info(c, t_allocator);
		break;
	case Type_Slice:
		add_min_dep_type_info(c, bt->Slice.elem);
		add_min_dep_type_info(c, alloc_type_pointer(bt->Slice.elem));
		add_min_dep_type_info(c, t_int);
		break;

	case Type_Enum:
		add_min_dep_type_info(c, bt->Enum.base_type);
		break;

	case Type_Union:
		if (union_tag_size(t) > 0) {
			add_min_dep_type_info(c, union_tag_type(t));
		} else {
			add_min_dep_type_info(c, t_type_info_ptr);
		}
		add_min_dep_type_info(c, bt->Union.polymorphic_params);
		for_array(i, bt->Union.variants) {
			add_min_dep_type_info(c, bt->Union.variants[i]);
		}
		break;

	case Type_Struct:
		if (bt->Struct.scope != nullptr) {
			for (auto const &entry : bt->Struct.scope->elements) {
				Entity *e = entry.value;
				switch (bt->Struct.soa_kind) {
				case StructSoa_Dynamic:
					add_min_dep_type_info(c, t_type_info_ptr); // append_soa

					add_min_dep_type_info(c, t_allocator);
					/*fallthrough*/
				case StructSoa_Slice:
					add_min_dep_type_info(c, t_int);
					add_min_dep_type_info(c, t_uint);
					/*fallthrough*/
				case StructSoa_Fixed:
					add_min_dep_type_info(c, alloc_type_pointer(e->type));
					break;
				default:
					add_min_dep_type_info(c, e->type);
					break;
				}
			}
		}
		add_min_dep_type_info(c, bt->Struct.polymorphic_params);
		for_array(i, bt->Struct.fields) {
			Entity *f = bt->Struct.fields[i];
			add_min_dep_type_info(c, f->type);
		}
		break;

	case Type_Map:
		init_map_internal_types(bt);
		add_min_dep_type_info(c, bt->Map.key);
		add_min_dep_type_info(c, bt->Map.value);
		add_min_dep_type_info(c, t_uintptr); // hash value
		add_min_dep_type_info(c, t_allocator);
		break;

	case Type_Tuple:
		for_array(i, bt->Tuple.variables) {
			Entity *var = bt->Tuple.variables[i];
			add_min_dep_type_info(c, var->type);
		}
		break;

	case Type_Proc:
		add_min_dep_type_info(c, bt->Proc.params);
		add_min_dep_type_info(c, bt->Proc.results);
		break;

	case Type_SimdVector:
		add_min_dep_type_info(c, bt->SimdVector.elem);
		break;

	case Type_Matrix:
		add_min_dep_type_info(c, bt->Matrix.elem);
		break;

	case Type_SoaPointer:
		add_min_dep_type_info(c, bt->SoaPointer.elem);
		break;

	case Type_BitField:
		add_min_dep_type_info(c, bt->BitField.backing_type);
		for (Entity *f : bt->BitField.fields) {
			add_min_dep_type_info(c, f->type);
		}
		break;

	default:
		GB_PANIC("Unhandled type: %*.s", LIT(type_strings[bt->kind]));
		break;
	}
}


gb_internal void add_dependency_to_set(Checker *c, Entity *entity) {
	if (entity == nullptr) {
		return;
	}

	CheckerInfo *info = &c->info;
	auto *set = &info->minimum_dependency_set;

	if (entity->type != nullptr &&
	    is_type_polymorphic(entity->type)) {
		DeclInfo *decl = decl_info_of_entity(entity);
		if (decl != nullptr && decl->gen_proc_type == nullptr) {
			return;
		}
	}

	if (ptr_set_update(set, entity)) {
		return;
	}

	DeclInfo *decl = decl_info_of_entity(entity);
	if (decl == nullptr) {
		return;
	}
	for (TypeInfoPair const tt : decl->type_info_deps) {
		add_min_dep_type_info(c, tt.type);
	}

	for (Entity *e : decl->deps) {
		add_dependency_to_set(c, e);
		if (e->kind == Entity_Procedure && e->Procedure.is_foreign) {
			Entity *fl = e->Procedure.foreign_library;
			if (fl != nullptr) {
				GB_ASSERT_MSG(fl->kind == Entity_LibraryName &&
				              (fl->flags&EntityFlag_Used),
				              "%.*s", LIT(entity->token.string));
				add_dependency_to_set(c, fl);
			}
		} else if (e->kind == Entity_Variable && e->Variable.is_foreign) {
			Entity *fl = e->Variable.foreign_library;
			if (fl != nullptr) {
				GB_ASSERT_MSG(fl->kind == Entity_LibraryName &&
				              (fl->flags&EntityFlag_Used),
				              "%.*s", LIT(entity->token.string));
				add_dependency_to_set(c, fl);
			}
		}
	}
}

gb_internal void force_add_dependency_entity(Checker *c, Scope *scope, String const &name) {
	Entity *e = scope_lookup(scope, name);
	if (e == nullptr) {
		return;
	}
	GB_ASSERT_MSG(e != nullptr, "unable to find %.*s", LIT(name));
	e->flags |= EntityFlag_Used;
	add_dependency_to_set(c, e);
}

gb_internal void collect_testing_procedures_of_package(Checker *c, AstPackage *pkg) {
	AstPackage *testing_package = get_core_package(&c->info, str_lit("testing"));
	Scope *testing_scope = testing_package->scope;
	Entity *test_signature = scope_lookup_current(testing_scope, str_lit("Test_Signature"));

	Scope *s = pkg->scope;
	for (auto const &entry : s->elements) {
		Entity *e = entry.value;
		if (e->kind != Entity_Procedure) {
			continue;
		}

		if ((e->flags & EntityFlag_Test) == 0) {
			continue;
		}

		String name = e->token.string;

		bool is_tester = true;

		Type *t = base_type(e->type);
		GB_ASSERT(t->kind == Type_Proc);
		if (are_types_identical(t, base_type(test_signature->type))) {
			// Good
		} else {
			gbString str = type_to_string(t);
			error(e->token, "Testing procedures must have a signature type of proc(^testing.T), got %s", str);
			gb_string_free(str);
			is_tester = false;
		}

		if (is_tester) {
			add_dependency_to_set(c, e);
			array_add(&c->info.testing_procedures, e);
		}
	}
}

gb_internal void generate_minimum_dependency_set_internal(Checker *c, Entity *start) {
	for_array(i, c->info.definitions) {
		Entity *e = c->info.definitions[i];
		if (e->scope == builtin_pkg->scope) {
			if (e->type == nullptr) {
				add_dependency_to_set(c, e);
			}
		} else if (e->kind == Entity_Procedure && e->Procedure.is_export) {
			add_dependency_to_set(c, e);
		} else if (e->kind == Entity_Variable && e->Variable.is_export) {
			add_dependency_to_set(c, e);
		}
	}

	for (Entity *e; mpsc_dequeue(&c->info.required_foreign_imports_through_force_queue, &e); /**/) {
		array_add(&c->info.required_foreign_imports_through_force, e);
		add_dependency_to_set(c, e);
	}

	for (Entity *e; mpsc_dequeue(&c->info.required_global_variable_queue, &e); /**/) {
		e->flags |= EntityFlag_Used;
		add_dependency_to_set(c, e);
	}

	for_array(i, c->info.entities) {
		Entity *e = c->info.entities[i];
		switch (e->kind) {
		case Entity_Variable:
			if (e->Variable.is_export) {
				add_dependency_to_set(c, e);
			} else if (e->flags & EntityFlag_Require) {
				add_dependency_to_set(c, e);
			}
			break;
		case Entity_Procedure:
			if (e->Procedure.is_export) {
				add_dependency_to_set(c, e);
			} else if (e->flags & EntityFlag_Require) {
				add_dependency_to_set(c, e);
			}
			if (e->flags & EntityFlag_Init) {
				Type *t = base_type(e->type);
				GB_ASSERT(t->kind == Type_Proc);

				bool is_init = true;

				if (t->Proc.param_count != 0 || t->Proc.result_count != 0) {
					gbString str = type_to_string(t);
					error(e->token, "@(init) procedures must have a signature type with no parameters nor results, got %s", str);
					gb_string_free(str);
					is_init = false;
				}

				if ((e->scope->flags & (ScopeFlag_File|ScopeFlag_Pkg)) == 0) {
					error(e->token, "@(init) procedures must be declared at the file scope");
					is_init = false;
				}

				if ((e->flags & EntityFlag_Disabled) != 0) {
					warning(e->token, "This @(init) procedure is disabled; you must call it manually");
					is_init = false;
				}

				if (is_blank_ident(e->token)) {
					error(e->token, "An @(init) procedure must not use a blank identifier as its name");
				}

				if (is_init) {
					add_dependency_to_set(c, e);
					array_add(&c->info.init_procedures, e);
				}
			} else if (e->flags & EntityFlag_Fini) {
				Type *t = base_type(e->type);
				GB_ASSERT(t->kind == Type_Proc);

				bool is_fini = true;

				if (t->Proc.param_count != 0 || t->Proc.result_count != 0) {
					gbString str = type_to_string(t);
					error(e->token, "@(fini) procedures must have a signature type with no parameters nor results, got %s", str);
					gb_string_free(str);
					is_fini = false;
				}

				if ((e->scope->flags & (ScopeFlag_File|ScopeFlag_Pkg)) == 0) {
					error(e->token, "@(fini) procedures must be declared at the file scope");
					is_fini = false;
				}

				if (is_blank_ident(e->token)) {
					error(e->token, "An @(fini) procedure must not use a blank identifier as its name");
				}

				if (is_fini) {
					add_dependency_to_set(c, e);
					array_add(&c->info.fini_procedures, e);
				}
			}
			break;
		}
	}

	if (build_context.command_kind == Command_test) {
		AstPackage *testing_package = get_core_package(&c->info, str_lit("testing"));
		Scope *testing_scope = testing_package->scope;

		// Add all of testing library as a dependency
		for (auto const &entry : testing_scope->elements) {
			Entity *e = entry.value;
			if (e != nullptr) {
				e->flags |= EntityFlag_Used;
				add_dependency_to_set(c, e);
			}
		}

		AstPackage *pkg = c->info.init_package;
		collect_testing_procedures_of_package(c, pkg);

		if (build_context.test_all_packages) {
			for (auto const &entry : c->info.packages) {
				AstPackage *pkg = entry.value;
				collect_testing_procedures_of_package(c, pkg);
			}
		}
	} else if (start != nullptr) {
		start->flags |= EntityFlag_Used;
		add_dependency_to_set(c, start);
	}
}

gb_internal void generate_minimum_dependency_set(Checker *c, Entity *start) {
	isize entity_count = c->info.entities.count;
	isize min_dep_set_cap = next_pow2_isize(entity_count*4); // empirically determined factor

	ptr_set_init(&c->info.minimum_dependency_set, min_dep_set_cap);

#define FORCE_ADD_RUNTIME_ENTITIES(condition, ...) do {                                              \
	if (condition) {                                                                             \
		String entities[] = {__VA_ARGS__};                                                   \
		for (isize i = 0; i < gb_count_of(entities); i++) {                                  \
			force_add_dependency_entity(c, c->info.runtime_package->scope, entities[i]); \
		}                                                                                    \
	}                                                                                            \
} while (0)

	// required runtime entities
	FORCE_ADD_RUNTIME_ENTITIES(true,
		// Odin types
		str_lit("Source_Code_Location"),
		str_lit("Context"),
		str_lit("Allocator"),
		str_lit("Logger"),

		// Odin internal procedures
		str_lit("__init_context"),
		// str_lit("cstring_to_string"),
		str_lit("_cleanup_runtime"),

		// Pseudo-CRT required procedures
		str_lit("memset"),

		// Utility procedures
		str_lit("memory_equal"),
		str_lit("memory_compare"),
		str_lit("memory_compare_zero"),
	);

	// Only required if no CRT is present
	FORCE_ADD_RUNTIME_ENTITIES(build_context.no_crt,
		str_lit("memcpy"),
		str_lit("memmove"),
	);

	FORCE_ADD_RUNTIME_ENTITIES(build_context.metrics.arch == TargetArch_arm32,
		str_lit("aeabi_d2h")
	);

	FORCE_ADD_RUNTIME_ENTITIES(is_arch_wasm() && !build_context.tilde_backend,
	// 	// Extended data type internal procedures
	// 	str_lit("umodti3"),
	// 	str_lit("udivti3"),
	// 	str_lit("modti3"),
	// 	str_lit("divti3"),
	// 	str_lit("fixdfti"),
	// 	str_lit("fixunsdfti"),
	// 	str_lit("fixunsdfdi"),
	// 	str_lit("floattidf"),
	// 	str_lit("floattidf_unsigned"),
	// 	str_lit("truncsfhf2"),
	// 	str_lit("truncdfhf2"),
	// 	str_lit("gnu_h2f_ieee"),
	// 	str_lit("gnu_f2h_ieee"),
	// 	str_lit("extendhfsf2"),

		// WASM Specific
		str_lit("__ashlti3"),
		str_lit("__multi3"),
		str_lit("__lshrti3"),
	);

	FORCE_ADD_RUNTIME_ENTITIES(!build_context.no_rtti,
		// Odin types
		str_lit("Type_Info"),

		// Global variables
		str_lit("type_table"),
		str_lit("__type_info_of"),
	);

	FORCE_ADD_RUNTIME_ENTITIES(!build_context.no_entry_point,
		// Global variables
		str_lit("args__"),
	);

	FORCE_ADD_RUNTIME_ENTITIES((build_context.no_crt && !is_arch_wasm()),
		// NOTE(bill): Only if these exist
		str_lit("_tls_index"),
		str_lit("_fltused"),
	);

	FORCE_ADD_RUNTIME_ENTITIES(!build_context.no_bounds_check,
		// Bounds checking related procedures
		str_lit("bounds_check_error"),
		str_lit("matrix_bounds_check_error"),
		str_lit("slice_expr_error_hi"),
		str_lit("slice_expr_error_lo_hi"),
		str_lit("multi_pointer_slice_expr_error"),
	);

	add_dependency_to_set(c, c->info.instrumentation_enter_entity);
	add_dependency_to_set(c, c->info.instrumentation_exit_entity);

	generate_minimum_dependency_set_internal(c, start);


#undef FORCE_ADD_RUNTIME_ENTITIES
}

gb_internal bool is_entity_a_dependency(Entity *e) {
	if (e == nullptr) return false;
	switch (e->kind) {
	case Entity_Procedure:
		return true;
	case Entity_Constant:
	case Entity_Variable:
		return e->pkg != nullptr;
	case Entity_TypeName:
		return false;
	}
	return false;
}

gb_internal Array<EntityGraphNode *> generate_entity_dependency_graph(CheckerInfo *info, gbAllocator allocator) {
	PtrMap<Entity *, EntityGraphNode *> M = {};
	map_init(&M, info->entities.count);
	defer (map_destroy(&M));
	for_array(i, info->entities) {
		Entity *e = info->entities[i];
		if (is_entity_a_dependency(e)) {
			EntityGraphNode *n = gb_alloc_item(allocator, EntityGraphNode);
			n->entity = e;
			map_set(&M, e, n);
		}
	}

	TIME_SECTION("generate_entity_dependency_graph: Calculate edges for graph M - Part 1");
	// Calculate edges for graph M
	for (auto const &entry : M) {
		EntityGraphNode *n = entry.value;
		Entity *e = n->entity;

		DeclInfo *decl = decl_info_of_entity(e);
		GB_ASSERT(decl != nullptr);

		for (Entity *dep : decl->deps) {
			if (dep->flags & EntityFlag_Field) {
				continue;
			}
			GB_ASSERT(dep != nullptr);
			if (is_entity_a_dependency(dep)) {
				EntityGraphNode *m = map_must_get(&M, dep);
				entity_graph_node_set_add(&n->succ, m);
				entity_graph_node_set_add(&m->pred, n);
			}
		}
	}

	TIME_SECTION("generate_entity_dependency_graph: Calculate edges for graph M - Part 2");
	auto G = array_make<EntityGraphNode *>(allocator, 0, M.count);

	for (auto const &m_entry : M) {
		auto *e = m_entry.key;
		EntityGraphNode *n = m_entry.value;

		if (e->kind == Entity_Procedure) {
			// Connect each pred 'p' of 'n' with each succ 's' and from
			// the procedure node
			for (EntityGraphNode *p : n->pred) {
				// Ignore self-cycles
				if (p != n) {
					// Each succ 's' of 'n' becomes a succ of 'p', and
					// each pred 'p' of 'n' becomes a pred of 's'
					for (EntityGraphNode *s  : n->succ) {
						// Ignore self-cycles
						if (s != n) {
							if (p->entity->kind == Entity_Procedure &&
							    s->entity->kind == Entity_Procedure) {
							    	// NOTE(bill, 2020-11-15): Only care about variable initialization ordering
							    	// TODO(bill): This is probably wrong!!!!
								continue;
							}
							// IMPORTANT NOTE/TODO(bill, 2020-11-15): These three calls take the majority of the
							// the time to process
							entity_graph_node_set_add(&p->succ, s);
							entity_graph_node_set_add(&s->pred, p);
							// Remove edge to 'n'
							entity_graph_node_set_remove(&s->pred, n);
						}
					}

					// Remove edge to 'n'
					entity_graph_node_set_remove(&p->succ, n);
				}
			}
		} else if (e->kind == Entity_Variable) {
			array_add(&G, n);
		}
	}

	TIME_SECTION("generate_entity_dependency_graph: Dependency Count Checker");
	for_array(i, G) {
		EntityGraphNode *n = G[i];
		n->index = i;
		n->dep_count = n->succ.count;
		GB_ASSERT(n->dep_count >= 0);
	}

	// f64 succ_count = 0.0;
	// f64 pred_count = 0.0;
	// f64 succ_capacity = 0.0;
	// f64 pred_capacity = 0.0;
	// f64 succ_max = 0.0;
	// f64 pred_max = 0.0;
	// for_array(i, G) {
	// 	EntityGraphNode *n = G[i];
	// 	succ_count += n->succ.entries.count;
	// 	pred_count += n->pred.entries.count;
	// 	succ_capacity += n->succ.entries.capacity;
	// 	pred_capacity += n->pred.entries.capacity;

	// 	succ_max = gb_max(succ_max, n->succ.entries.capacity);
	// 	pred_max = gb_max(pred_max, n->pred.entries.capacity);

	// }
	// f64 count = cast(f64)G.count;
	// gb_printf_err(">>>count    pred: %f succ: %f\n", pred_count/count, succ_count/count);
	// gb_printf_err(">>>capacity pred: %f succ: %f\n", pred_capacity/count, succ_capacity/count);
	// gb_printf_err(">>>max      pred: %f succ: %f\n", pred_max, succ_max);

	return G;
}


gb_internal void check_single_global_entity(Checker *c, Entity *e, DeclInfo *d);


gb_internal Entity *find_core_entity(Checker *c, String name) {
	Entity *e = scope_lookup_current(c->info.runtime_package->scope, name);
	if (e == nullptr) {
		compiler_error("Could not find type declaration for '%.*s'\n"
, LIT(name));
		// NOTE(bill): This will exit the program as it's cannot continue without it!
	}
	return e;
}

gb_internal Type *find_core_type(Checker *c, String name) {
	Entity *e = scope_lookup_current(c->info.runtime_package->scope, name);
	if (e == nullptr) {
		compiler_error("Could not find type declaration for '%.*s'\n"
, LIT(name));
		// NOTE(bill): This will exit the program as it's cannot continue without it!
	}
	if (e->type == nullptr) {
		check_single_global_entity(c, e, e->decl_info);
	}
	GB_ASSERT(e->type != nullptr);
	return e->type;
}


gb_internal Entity *find_entity_in_pkg(CheckerInfo *info, String const &pkg, String const &name) {
	AstPackage *package = get_core_package(info, pkg);
	Entity *e = scope_lookup_current(package->scope, name);
	if (e == nullptr) {
		compiler_error("Could not find type declaration for '%.*s.%.*s'\n", LIT(pkg), LIT(name));
		// NOTE(bill): This will exit the program as it's cannot continue without it!
	}
	return e;
}

gb_internal Type *find_type_in_pkg(CheckerInfo *info, String const &pkg, String const &name) {
	AstPackage *package = get_core_package(info, pkg);
	Entity *e = scope_lookup_current(package->scope, name);
	if (e == nullptr) {
		compiler_error("Could not find type declaration for '%.*s.%.*s'\n", LIT(pkg), LIT(name));
		// NOTE(bill): This will exit the program as it's cannot continue without it!
	}
	GB_ASSERT(e->type != nullptr);
	return e->type;
}

gb_internal CheckerTypePath *new_checker_type_path() {
	gbAllocator a = heap_allocator();
	auto *tp = gb_alloc_item(a, CheckerTypePath);
	array_init(tp, a, 0, 16);
	return tp;
}

gb_internal void destroy_checker_type_path(CheckerTypePath *tp) {
	array_free(tp);
	gb_free(heap_allocator(), tp);
}


gb_internal void check_type_path_push(CheckerContext *c, Entity *e) {
	GB_ASSERT(c->type_path != nullptr);
	GB_ASSERT(e != nullptr);
	array_add(c->type_path, e);
}
gb_internal Entity *check_type_path_pop(CheckerContext *c) {
	GB_ASSERT(c->type_path != nullptr);
	return array_pop(c->type_path);
}



gb_internal Array<Entity *> proc_group_entities(CheckerContext *c, Operand o) {
	Array<Entity *> procs = {};
	if (o.mode == Addressing_ProcGroup) {
		GB_ASSERT(o.proc_group != nullptr);
		if (o.proc_group->kind == Entity_ProcGroup) {
			check_entity_decl(c, o.proc_group, nullptr, nullptr);
			return o.proc_group->ProcGroup.entities;
		}
	}
	return procs;
}

gb_internal Array<Entity *> proc_group_entities_cloned(CheckerContext *c, Operand o) {
	auto entities = proc_group_entities(c, o);
	if (entities.count == 0) {
		return {};
	}
	return array_clone(permanent_allocator(), entities);
}




gb_internal void init_core_type_info(Checker *c) {
	if (t_type_info != nullptr) {
		return;
	}
	Entity *type_info_entity = find_core_entity(c, str_lit("Type_Info"));
	GB_ASSERT(type_info_entity != nullptr);
	if (type_info_entity->type == nullptr) {
		check_single_global_entity(c, type_info_entity, type_info_entity->decl_info);
	}
	GB_ASSERT(type_info_entity->type != nullptr);

	t_type_info = type_info_entity->type;
	t_type_info_ptr = alloc_type_pointer(t_type_info);
	GB_ASSERT(is_type_struct(type_info_entity->type));
	TypeStruct *tis = &base_type(type_info_entity->type)->Struct;

	Entity *type_info_enum_value = find_core_entity(c, str_lit("Type_Info_Enum_Value"));

	t_type_info_enum_value = type_info_enum_value->type;
	t_type_info_enum_value_ptr = alloc_type_pointer(t_type_info_enum_value);

	GB_ASSERT(tis->fields.count == 5);

	Entity *type_info_variant = tis->fields[4];
	Type *tiv_type = type_info_variant->type;
	GB_ASSERT(is_type_union(tiv_type));

	t_type_info_named            = find_core_type(c, str_lit("Type_Info_Named"));
	t_type_info_integer          = find_core_type(c, str_lit("Type_Info_Integer"));
	t_type_info_rune             = find_core_type(c, str_lit("Type_Info_Rune"));
	t_type_info_float            = find_core_type(c, str_lit("Type_Info_Float"));
	t_type_info_quaternion       = find_core_type(c, str_lit("Type_Info_Quaternion"));
	t_type_info_complex          = find_core_type(c, str_lit("Type_Info_Complex"));
	t_type_info_string           = find_core_type(c, str_lit("Type_Info_String"));
	t_type_info_boolean          = find_core_type(c, str_lit("Type_Info_Boolean"));
	t_type_info_any              = find_core_type(c, str_lit("Type_Info_Any"));
	t_type_info_typeid           = find_core_type(c, str_lit("Type_Info_Type_Id"));
	t_type_info_pointer          = find_core_type(c, str_lit("Type_Info_Pointer"));
	t_type_info_multi_pointer    = find_core_type(c, str_lit("Type_Info_Multi_Pointer"));
	t_type_info_procedure        = find_core_type(c, str_lit("Type_Info_Procedure"));
	t_type_info_array            = find_core_type(c, str_lit("Type_Info_Array"));
	t_type_info_enumerated_array = find_core_type(c, str_lit("Type_Info_Enumerated_Array"));
	t_type_info_dynamic_array    = find_core_type(c, str_lit("Type_Info_Dynamic_Array"));
	t_type_info_slice            = find_core_type(c, str_lit("Type_Info_Slice"));
	t_type_info_parameters       = find_core_type(c, str_lit("Type_Info_Parameters"));
	t_type_info_struct           = find_core_type(c, str_lit("Type_Info_Struct"));
	t_type_info_union            = find_core_type(c, str_lit("Type_Info_Union"));
	t_type_info_enum             = find_core_type(c, str_lit("Type_Info_Enum"));
	t_type_info_map              = find_core_type(c, str_lit("Type_Info_Map"));
	t_type_info_bit_set          = find_core_type(c, str_lit("Type_Info_Bit_Set"));
	t_type_info_simd_vector      = find_core_type(c, str_lit("Type_Info_Simd_Vector"));
	t_type_info_matrix           = find_core_type(c, str_lit("Type_Info_Matrix"));
	t_type_info_soa_pointer      = find_core_type(c, str_lit("Type_Info_Soa_Pointer"));
	t_type_info_bit_field        = find_core_type(c, str_lit("Type_Info_Bit_Field"));

	t_type_info_named_ptr            = alloc_type_pointer(t_type_info_named);
	t_type_info_integer_ptr          = alloc_type_pointer(t_type_info_integer);
	t_type_info_rune_ptr             = alloc_type_pointer(t_type_info_rune);
	t_type_info_float_ptr            = alloc_type_pointer(t_type_info_float);
	t_type_info_quaternion_ptr       = alloc_type_pointer(t_type_info_quaternion);
	t_type_info_complex_ptr          = alloc_type_pointer(t_type_info_complex);
	t_type_info_string_ptr           = alloc_type_pointer(t_type_info_string);
	t_type_info_boolean_ptr          = alloc_type_pointer(t_type_info_boolean);
	t_type_info_any_ptr              = alloc_type_pointer(t_type_info_any);
	t_type_info_typeid_ptr           = alloc_type_pointer(t_type_info_typeid);
	t_type_info_pointer_ptr          = alloc_type_pointer(t_type_info_pointer);
	t_type_info_multi_pointer_ptr    = alloc_type_pointer(t_type_info_multi_pointer);
	t_type_info_procedure_ptr        = alloc_type_pointer(t_type_info_procedure);
	t_type_info_array_ptr            = alloc_type_pointer(t_type_info_array);
	t_type_info_enumerated_array_ptr = alloc_type_pointer(t_type_info_enumerated_array);
	t_type_info_dynamic_array_ptr    = alloc_type_pointer(t_type_info_dynamic_array);
	t_type_info_slice_ptr            = alloc_type_pointer(t_type_info_slice);
	t_type_info_parameters_ptr       = alloc_type_pointer(t_type_info_parameters);
	t_type_info_struct_ptr           = alloc_type_pointer(t_type_info_struct);
	t_type_info_union_ptr            = alloc_type_pointer(t_type_info_union);
	t_type_info_enum_ptr             = alloc_type_pointer(t_type_info_enum);
	t_type_info_map_ptr              = alloc_type_pointer(t_type_info_map);
	t_type_info_bit_set_ptr          = alloc_type_pointer(t_type_info_bit_set);
	t_type_info_simd_vector_ptr      = alloc_type_pointer(t_type_info_simd_vector);
	t_type_info_matrix_ptr           = alloc_type_pointer(t_type_info_matrix);
	t_type_info_soa_pointer_ptr      = alloc_type_pointer(t_type_info_soa_pointer);
	t_type_info_bit_field_ptr        = alloc_type_pointer(t_type_info_bit_field);
}

gb_internal void init_mem_allocator(Checker *c) {
	if (t_allocator != nullptr) {
		return;
	}
	t_allocator = find_core_type(c, str_lit("Allocator"));
	t_allocator_ptr = alloc_type_pointer(t_allocator);
	t_allocator_error = find_core_type(c, str_lit("Allocator_Error"));
}

gb_internal void init_core_context(Checker *c) {
	if (t_context != nullptr) {
		return;
	}
	t_context = find_core_type(c, str_lit("Context"));
	t_context_ptr = alloc_type_pointer(t_context);
}

gb_internal void init_core_source_code_location(Checker *c) {
	if (t_source_code_location != nullptr) {
		return;
	}
	t_source_code_location = find_core_type(c, str_lit("Source_Code_Location"));
	t_source_code_location_ptr = alloc_type_pointer(t_source_code_location);
}

gb_internal void init_core_load_directory_file(Checker *c) {
	if (t_load_directory_file != nullptr) {
		return;
	}
	t_load_directory_file = find_core_type(c, str_lit("Load_Directory_File"));
	t_load_directory_file_ptr = alloc_type_pointer(t_load_directory_file);
	t_load_directory_file_slice = alloc_type_slice(t_load_directory_file);
}


gb_internal void init_core_map_type(Checker *c) {
	if (t_map_info != nullptr) {
		return;
	}
	init_mem_allocator(c);
	t_map_info      = find_core_type(c, str_lit("Map_Info"));
	t_map_cell_info = find_core_type(c, str_lit("Map_Cell_Info"));
	t_raw_map       = find_core_type(c, str_lit("Raw_Map"));

	t_map_info_ptr      = alloc_type_pointer(t_map_info);
	t_map_cell_info_ptr = alloc_type_pointer(t_map_cell_info);
	t_raw_map_ptr       = alloc_type_pointer(t_raw_map);
}

gb_internal void init_preload(Checker *c) {
	init_core_type_info(c);
	init_mem_allocator(c);
	init_core_context(c);
	init_core_source_code_location(c);
	init_core_map_type(c);
}

gb_internal ExactValue check_decl_attribute_value(CheckerContext *c, Ast *value) {
	ExactValue ev = {};
	if (value != nullptr) {
		Operand op = {};
		check_expr(c, &op, value);
		if (op.mode) {
			if (op.mode == Addressing_Constant) {
				ev = op.value;
			} else {
				error(value, "Expected a constant attribute element");
			}
		}
	}
	return ev;
}


#define ATTRIBUTE_USER_TAG_NAME "tag"


gb_internal DECL_ATTRIBUTE_PROC(foreign_block_decl_attribute) {
	ExactValue ev = check_decl_attribute_value(c, value);

	if (name == ATTRIBUTE_USER_TAG_NAME) {
		if (ev.kind != ExactValue_String) {
			error(elem, "Expected a string value for '%.*s'", LIT(name));
		}
		return true;
	} else if (name == "default_calling_convention") {
		if (ev.kind == ExactValue_String) {
			auto cc = string_to_calling_convention(ev.value_string);
			if (cc == ProcCC_Invalid) {
				error(elem, "Unknown procedure calling convention: '%.*s'", LIT(ev.value_string));
			} else {
				c->foreign_context.default_cc = cc;
			}
		} else {
			error(elem, "Expected a string value for '%.*s'", LIT(name));
		}
		return true;
	} else if (name == "link_prefix") {
		if (ev.kind == ExactValue_String) {
			String link_prefix = string_trim_whitespace(ev.value_string);
			if (link_prefix.len != 0 && !is_foreign_name_valid(link_prefix)) {
				error(elem, "Invalid link prefix: '%.*s'", LIT(link_prefix));
			} else {
				c->foreign_context.link_prefix = link_prefix;
			}
		} else {
			error(elem, "Expected a string value for '%.*s'", LIT(name));
		}
		return true;
	} else if (name == "link_suffix") {
		if (ev.kind == ExactValue_String) {
			String link_suffix = string_trim_whitespace(ev.value_string);
			if (link_suffix.len != 0 && !is_foreign_name_valid(link_suffix)) {
				error(elem, "Invalid link suffix: '%.*s'", LIT(link_suffix));
			} else {
				c->foreign_context.link_suffix = link_suffix;
			}
		} else {
			error(elem, "Expected a string value for '%.*s'", LIT(name));
		}
		return true;
	} else if (name == "private") {
		EntityVisiblityKind kind = EntityVisiblity_PrivateToPackage;
		if (ev.kind == ExactValue_Invalid) {
			// Okay
		} else if (ev.kind == ExactValue_String) {
			String v = ev.value_string;
			if (v == "file") {
				kind = EntityVisiblity_PrivateToFile;
			} else if (v == "package") {
				kind = EntityVisiblity_PrivateToPackage;
			} else {
				error(value, "'%.*s'  expects no parameter, or a string literal containing \"file\" or \"package\"", LIT(name));
			}
		} else {
			error(value, "'%.*s'  expects no parameter, or a string literal containing \"file\" or \"package\"", LIT(name));
		}
		c->foreign_context.visibility_kind = kind;
		return true;
	} else if (name == "require_results") {
		if (value != nullptr) {
			error(elem, "Expected no value for '%.*s'", LIT(name));
		}
		c->foreign_context.require_results = true;
		return true;
	}

	return false;
}

gb_internal DECL_ATTRIBUTE_PROC(proc_group_attribute) {
	if (name == ATTRIBUTE_USER_TAG_NAME) {
		ExactValue ev = check_decl_attribute_value(c, value);
		if (ev.kind != ExactValue_String) {
			error(elem, "Expected a string value for '%.*s'", LIT(name));
		}
		return true;
	} else if (name == "objc_name") {
		ExactValue ev = check_decl_attribute_value(c, value);
		if (ev.kind == ExactValue_String) {
			if (string_is_valid_identifier(ev.value_string)) {
				ac->objc_name = ev.value_string;
			} else {
				error(elem, "Invalid identifier for '%.*s', got '%.*s'", LIT(name), LIT(ev.value_string));
			}
		} else {
			error(elem, "Expected a string value for '%.*s'", LIT(name));
		}
		return true;
	} else if (name == "objc_is_class_method") {
		ExactValue ev = check_decl_attribute_value(c, value);
		if (ev.kind == ExactValue_Bool) {
			ac->objc_is_class_method = ev.value_bool;
		} else {
			error(elem, "Expected a boolean value for '%.*s'", LIT(name));
		}
		return true;
	} else if (name == "objc_type") {
		if (value == nullptr) {
			error(elem, "Expected a type for '%.*s'", LIT(name));
		} else {
			Type *objc_type = check_type(c, value);
			if (objc_type != nullptr) {
				if (!has_type_got_objc_class_attribute(objc_type)) {
					gbString t = type_to_string(objc_type);
					error(value, "'%.*s' expected a named type with the attribute @(obj_class=<string>), got type %s", LIT(name), t);
					gb_string_free(t);
				} else {
					ac->objc_type = objc_type;
				}
			}
		}
		return true;
	} else if (name == "require_results") {
		if (value != nullptr) {
			error(elem, "Expected no value for '%.*s'", LIT(name));
		}
		ac->require_results = true;
		return true;
	}
	return false;
}


gb_internal DECL_ATTRIBUTE_PROC(proc_decl_attribute) {
	if (name == ATTRIBUTE_USER_TAG_NAME) {
		ExactValue ev = check_decl_attribute_value(c, value);
		if (ev.kind != ExactValue_String) {
			error(elem, "Expected a string value for '%.*s'", LIT(name));
		}
		return true;
	} else if (name == "test") {
		if (value != nullptr) {
			error(value, "'%.*s' expects no parameter, or a string literal containing \"file\" or \"package\"", LIT(name));
		}
		ac->test = true;
		return true;
	} else if (name == "export") {
		ExactValue ev = check_decl_attribute_value(c, value);
		if (ev.kind == ExactValue_Invalid) {
			ac->is_export = true;
		} else if (ev.kind == ExactValue_Bool) {
			ac->is_export = ev.value_bool;
		} else {
			error(value, "Expected either a boolean or no parameter for 'export'");
			return false;
		}
		return true;
	} else if (name == "linkage") {
		ExactValue ev = check_decl_attribute_value(c, value);
		if (ev.kind != ExactValue_String) {
			error(value, "Expected either a string 'linkage'");
			return false;
		}
		String linkage = ev.value_string;
		if (linkage == "internal" ||
		    linkage == "strong" ||
		    linkage == "weak" ||
		    linkage == "link_once") {
			ac->linkage = linkage;
		} else {
			ERROR_BLOCK();
			error(elem, "Invalid linkage '%.*s'. Valid kinds:", LIT(linkage));
			error_line("\tinternal\n");
			error_line("\tstrong\n");
			error_line("\tweak\n");
			error_line("\tlink_once\n");
		}
		return true;
	} else if (name == "require") {
		ExactValue ev = check_decl_attribute_value(c, value);
		if (ev.kind == ExactValue_Invalid) {
			ac->require_declaration = true;
		} else if (ev.kind == ExactValue_Bool) {
			ac->require_declaration = ev.value_bool;
		} else {
			error(value, "Expected either a boolean or no parameter for 'require'");
		}
		return true;
	} else if (name == "init") {
		if (value != nullptr) {
			error(value, "'%.*s' expects no parameter, or a string literal containing \"file\" or \"package\"", LIT(name));
		}
		ac->init = true;
		return true;
	} else if (name == "fini") {
		if (value != nullptr) {
			error(value, "'%.*s' expects no parameter, or a string literal containing \"file\" or \"package\"", LIT(name));
		}
		ac->fini = true;
		return true;
	} else if (name == "deferred") {
		if (value != nullptr) {
			Operand o = {};
			check_expr(c, &o, value);
			Entity *e = entity_of_node(o.expr);
			if (e != nullptr && e->kind == Entity_Procedure) {
				error(elem, "'%.*s' is not allowed any more, please use one of the following instead: 'deferred_none', 'deferred_in', 'deferred_out'", LIT(name));
				if (ac->deferred_procedure.entity != nullptr) {
					error(elem, "Previous usage of a 'deferred_*' attribute");
				}
				ac->deferred_procedure.kind = DeferredProcedure_out;
				ac->deferred_procedure.entity = e;
				return true;
			}
		}
		error(elem, "Expected a procedure entity for '%.*s'", LIT(name));
		return false;
	} else if (name == "deferred_none") {
		if (value != nullptr) {
			Operand o = {};
			check_expr(c, &o, value);
			Entity *e = entity_of_node(o.expr);
			if (e != nullptr && e->kind == Entity_Procedure) {
				ac->deferred_procedure.kind = DeferredProcedure_none;
				ac->deferred_procedure.entity = e;
				return true;
			}
		}
		error(elem, "Expected a procedure entity for '%.*s'", LIT(name));
		return false;
	} else if (name == "deferred_in") {
		if (value != nullptr) {
			Operand o = {};
			check_expr(c, &o, value);
			Entity *e = entity_of_node(o.expr);
			if (e != nullptr && e->kind == Entity_Procedure) {
				if (ac->deferred_procedure.entity != nullptr) {
					error(elem, "Previous usage of a 'deferred_*' attribute");
				}
				ac->deferred_procedure.kind = DeferredProcedure_in;
				ac->deferred_procedure.entity = e;
				return true;
			}
		}
		error(elem, "Expected a procedure entity for '%.*s'", LIT(name));
		return false;
	} else if (name == "deferred_out") {
		if (value != nullptr) {
			Operand o = {};
			check_expr(c, &o, value);
			Entity *e = entity_of_node(o.expr);
			if (e != nullptr && e->kind == Entity_Procedure) {
				if (ac->deferred_procedure.entity != nullptr) {
					error(elem, "Previous usage of a 'deferred_*' attribute");
				}
				ac->deferred_procedure.kind = DeferredProcedure_out;
				ac->deferred_procedure.entity = e;
				return true;
			}
		}
		error(elem, "Expected a procedure entity for '%.*s'", LIT(name));
		return false;
	} else if (name == "deferred_in_out") {
		if (value != nullptr) {
			Operand o = {};
			check_expr(c, &o, value);
			Entity *e = entity_of_node(o.expr);
			if (e != nullptr && e->kind == Entity_Procedure) {
				if (ac->deferred_procedure.entity != nullptr) {
					error(elem, "Previous usage of a 'deferred_*' attribute");
				}
				ac->deferred_procedure.kind = DeferredProcedure_in_out;
				ac->deferred_procedure.entity = e;
				return true;
			}
		}
		error(elem, "Expected a procedure entity for '%.*s'", LIT(name));
		return false;
	} else if (name == "deferred_in_by_ptr") {
		if (value != nullptr) {
			Operand o = {};
			check_expr(c, &o, value);
			Entity *e = entity_of_node(o.expr);
			if (e != nullptr && e->kind == Entity_Procedure) {
				if (ac->deferred_procedure.entity != nullptr) {
					error(elem, "Previous usage of a 'deferred_*' attribute");
				}
				ac->deferred_procedure.kind = DeferredProcedure_in_by_ptr;
				ac->deferred_procedure.entity = e;
				return true;
			}
		}
		error(elem, "Expected a procedure entity for '%.*s'", LIT(name));
		return false;
	} else if (name == "deferred_out_by_ptr") {
		if (value != nullptr) {
			Operand o = {};
			check_expr(c, &o, value);
			Entity *e = entity_of_node(o.expr);
			if (e != nullptr && e->kind == Entity_Procedure) {
				if (ac->deferred_procedure.entity != nullptr) {
					error(elem, "Previous usage of a 'deferred_*' attribute");
				}
				ac->deferred_procedure.kind = DeferredProcedure_out_by_ptr;
				ac->deferred_procedure.entity = e;
				return true;
			}
		}
		error(elem, "Expected a procedure entity for '%.*s'", LIT(name));
		return false;
	} else if (name == "deferred_in_out_by_ptr") {
		if (value != nullptr) {
			Operand o = {};
			check_expr(c, &o, value);
			Entity *e = entity_of_node(o.expr);
			if (e != nullptr && e->kind == Entity_Procedure) {
				if (ac->deferred_procedure.entity != nullptr) {
					error(elem, "Previous usage of a 'deferred_*' attribute");
				}
				ac->deferred_procedure.kind = DeferredProcedure_in_out_by_ptr;
				ac->deferred_procedure.entity = e;
				return true;
			}
		}
		error(elem, "Expected a procedure entity for '%.*s'", LIT(name));
		return false;
	} else if (name == "link_name") {
		ExactValue ev = check_decl_attribute_value(c, value);

		if (ev.kind == ExactValue_String) {
			ac->link_name = ev.value_string;
			if (!is_foreign_name_valid(ac->link_name)) {
				error(elem, "Invalid link name: %.*s", LIT(ac->link_name));
			}
		} else {
			error(elem, "Expected a string value for '%.*s'", LIT(name));
		}
		return true;
	} else if (name == "link_prefix") {
		ExactValue ev = check_decl_attribute_value(c, value);

		if (ev.kind == ExactValue_String) {
			ac->link_prefix = ev.value_string;
			if (ac->link_prefix.len != 0 && !is_foreign_name_valid(ac->link_prefix)) {
				error(elem, "Invalid link prefix: %.*s", LIT(ac->link_prefix));
			}
		} else {
			error(elem, "Expected a string value for '%.*s'", LIT(name));
		}
		return true;
	} else if (name == "link_suffix") {
		ExactValue ev = check_decl_attribute_value(c, value);

		if (ev.kind == ExactValue_String) {
			ac->link_suffix = ev.value_string;
			if (ac->link_suffix.len != 0 && !is_foreign_name_valid(ac->link_suffix)) {
				error(elem, "Invalid link suffix: %.*s", LIT(ac->link_suffix));
			}
		} else {
			error(elem, "Expected a string value for '%.*s'", LIT(name));
		}
		return true;
	} else if (name == "deprecated") {
		ExactValue ev = check_decl_attribute_value(c, value);

		if (ev.kind == ExactValue_String) {
			String msg = ev.value_string;
			if (msg.len == 0) {
				error(elem, "Deprecation message cannot be an empty string");
			} else {
				ac->deprecated_message = msg;
			}
		} else {
			error(elem, "Expected a string value for '%.*s'", LIT(name));
		}
		return true;
	} else if (name == "require_results") {
		if (value != nullptr) {
			error(elem, "Expected no value for '%.*s'", LIT(name));
		}
		ac->require_results = true;
		return true;
	} else if (name == "disabled") {
		ExactValue ev = check_decl_attribute_value(c, value);

		if (ev.kind == ExactValue_Bool) {
			ac->has_disabled_proc = true;
			ac->disabled_proc = ev.value_bool;
		} else {
			error(elem, "Expected a boolean value for '%.*s'", LIT(name));
		}
		return true;
	} else if (name == "cold") {
		if (value == nullptr) {
			ac->set_cold = true;
		} else {
			ExactValue ev = check_decl_attribute_value(c, value);
			if (ev.kind == ExactValue_Bool) {
				ac->set_cold = ev.value_bool;
			} else {
				error(elem, "Expected a boolean value for '%.*s' or no value whatsoever", LIT(name));
			}
		}
		return true;
	} else if (name == "optimization_mode") {
		ExactValue ev = check_decl_attribute_value(c, value);
		if (ev.kind == ExactValue_String) {
			String mode = ev.value_string;
			if (mode == "none") {
				ac->optimization_mode = ProcedureOptimizationMode_None;
			} else if (mode == "favor_size") {
				ac->optimization_mode = ProcedureOptimizationMode_FavorSize;
			} else if (mode == "minimal") {
				error(elem, "Invalid optimization_mode 'minimal' for '%.*s', mode has been removed due to confusion, but 'none' has the same behaviour", LIT(name));
			} else if (mode == "size") {
				error(elem, "Invalid optimization_mode 'size' for '%.*s', mode has been removed due to confusion, but 'favor_size' has the same behaviour", LIT(name));
			} else if (mode == "speed") {
				error(elem, "Invalid optimization_mode 'speed' for '%.*s', mode has been removed due to confusion, but 'favor_size' has the same behaviour", LIT(name));
			} else {
				ERROR_BLOCK();
				error(elem, "Invalid optimization_mode for '%.*s'. Valid modes:", LIT(name));
				error_line("\tnone\n");
				error_line("\tfavor_size\n");
			}
		} else {
			error(elem, "Expected a string for '%.*s'", LIT(name));
		}
		return true;
	} else if (name == "objc_name") {
		ExactValue ev = check_decl_attribute_value(c, value);
		if (ev.kind == ExactValue_String) {
			if (string_is_valid_identifier(ev.value_string)) {
				ac->objc_name = ev.value_string;
			} else {
				error(elem, "Invalid identifier for '%.*s', got '%.*s'", LIT(name), LIT(ev.value_string));
			}
		} else {
			error(elem, "Expected a string value for '%.*s'", LIT(name));
		}
		return true;
	} else if (name == "objc_is_class_method") {
		ExactValue ev = check_decl_attribute_value(c, value);
		if (ev.kind == ExactValue_Bool) {
			ac->objc_is_class_method = ev.value_bool;
		} else {
			error(elem, "Expected a boolean value for '%.*s'", LIT(name));
		}
		return true;
	} else if (name == "objc_type") {
		if (value == nullptr) {
			error(elem, "Expected a type for '%.*s'", LIT(name));
		} else {
			Type *objc_type = check_type(c, value);
			if (objc_type != nullptr) {
				if (!has_type_got_objc_class_attribute(objc_type)) {
					gbString t = type_to_string(objc_type);
					error(value, "'%.*s' expected a named type with the attribute @(obj_class=<string>), got type %s", LIT(name), t);
					gb_string_free(t);
				} else {
					ac->objc_type = objc_type;
				}
			}
		}
		return true;
	} else if (name == "objc_implement") {
		ExactValue ev = check_decl_attribute_value(c, value);
		if (ev.kind == ExactValue_Bool) {
			ac->objc_is_implementation = ev.value_bool;

			if (!ac->objc_is_implementation) {
				ac->objc_is_disabled_implement = true;
			}
		} else if (ev.kind == ExactValue_Invalid) {
			ac->objc_is_implementation = true;
		} else {
			error(elem, "Expected a boolean value, or no value, for '%.*s'", LIT(name));
		}

		return true;
	} else if (name == "objc_selector") {
		ExactValue ev = check_decl_attribute_value(c, value);
		if (ev.kind == ExactValue_String) {
			if (string_is_valid_identifier(ev.value_string)) {
				ac->objc_selector = ev.value_string;
			} else {
				error(elem, "Invalid identifier for '%.*s', got '%.*s'", LIT(name), LIT(ev.value_string));
			}
		} else {
			error(elem, "Expected a string value for '%.*s'", LIT(name));
		}
		return true;
	} else if (name == "require_target_feature") {
		ExactValue ev = check_decl_attribute_value(c, value);
		if (ev.kind == ExactValue_String) {
			ac->require_target_feature = ev.value_string;
		} else {
			error(elem, "Expected a string value for '%.*s'", LIT(name));
		}
		return true;
	} else if (name == "enable_target_feature") {
		ExactValue ev = check_decl_attribute_value(c, value);
		if (ev.kind == ExactValue_String) {
			ac->enable_target_feature = ev.value_string;
		} else {
			error(elem, "Expected a string value for '%.*s'", LIT(name));
		}
		return true;
	} else if (name == "entry_point_only") {
		if (value != nullptr) {
			error(value, "'%.*s' expects no parameter", LIT(name));
		}
		ac->entry_point_only = true;
		return true;
	} else if (name == "no_instrumentation") {
		ExactValue ev = check_decl_attribute_value(c, value);
		if (ev.kind == ExactValue_Invalid) {
			ac->no_instrumentation = Instrumentation_Disabled;
		} else if (ev.kind == ExactValue_Bool) {
			if (ev.value_bool) {
				ac->no_instrumentation = Instrumentation_Disabled;
			} else {
				ac->no_instrumentation = Instrumentation_Enabled;
			}
		} else {
			error(value, "Expected either a boolean or no parameter for '%.*s'", LIT(name));
			return false;
		}
		return true;
	} else if (name == "instrumentation_enter") {
		if (value != nullptr) {
			error(value, "'%.*s' expects no parameter", LIT(name));
		}
		ac->instrumentation_enter = true;
		return true;
	} else if (name == "instrumentation_exit") {
		if (value != nullptr) {
			error(value, "'%.*s' expects no parameter", LIT(name));
		}
		ac->instrumentation_exit = true;
		return true;
	} else if (name == "no_sanitize_address") {
		if (value != nullptr) {
			error(value, "'%.*s' expects no parameter", LIT(name));
		}
		ac->no_sanitize_address = true;
		return true;
	} else if (name == "no_sanitize_memory") {
		if (value != nullptr) {
			error(value, "'%.*s' expects no parameter", LIT(name));
		}
		ac->no_sanitize_memory = true;
		return true;
	}
	return false;
}

gb_internal DECL_ATTRIBUTE_PROC(var_decl_attribute) {
	if (name == ATTRIBUTE_USER_TAG_NAME) {
		ExactValue ev = check_decl_attribute_value(c, value);
		if (ev.kind != ExactValue_String) {
			error(elem, "Expected a string value for '%.*s'", LIT(name));
		}
		return true;
	} else if (name == "static") {
		if (value != nullptr) {
			error(elem, "'static' does not have any parameters");
		}
		ac->is_static = true;
		return true;
	} else if (name == "rodata") {
		if (value != nullptr) {
			error(elem, "'rodata' does not have any parameters");
		}
		ac->rodata = true;
		return true;
	} else if (name == "thread_local") {
		ExactValue ev = check_decl_attribute_value(c, value);
		if (ac->init_expr_list_count > 0) {
			error(elem, "A thread local variable declaration cannot have initialization values");
		} else if (c->foreign_context.curr_library) {
			error(elem, "A foreign block variable cannot be thread local");
		} else if (ac->is_export) {
			error(elem, "An exported variable cannot be thread local");
		} else if (ev.kind == ExactValue_Invalid) {
			ac->thread_local_model = str_lit("default");
		} else if (ev.kind == ExactValue_String) {
			String model = ev.value_string;
			if (model == "default" ||
			    model == "localdynamic" ||
			    model == "initialexec" ||
			    model == "localexec") {
				ac->thread_local_model = model;
			} else {
				ERROR_BLOCK();
				error(elem, "Invalid thread local model '%.*s'. Valid models:", LIT(model));
				error_line("\tdefault\n");
				error_line("\tlocaldynamic\n");
				error_line("\tinitialexec\n");
				error_line("\tlocalexec\n");
			}
		} else {
			error(elem, "Expected either no value or a string for '%.*s'", LIT(name));
		}
		return true;
	}

	if (c->curr_proc_decl != nullptr) {
		error(elem, "Only a variable at file scope can have a '%.*s'", LIT(name));
		return true;
	}

	if (name == "require") {
		if (value != nullptr) {
			error(elem, "'require' does not have any parameters");
		}
		ac->require_declaration = true;
		return true;
	} else if (name == "export") {
		ExactValue ev = check_decl_attribute_value(c, value);
		if (ev.kind == ExactValue_Invalid) {
			ac->is_export = true;
		} else if (ev.kind == ExactValue_Bool) {
			ac->is_export = ev.value_bool;
		} else {
			error(value, "Expected either a boolean or no parameter for 'export'");
			return false;
		}
		if (ac->thread_local_model != "") {
			error(elem, "An exported variable cannot be thread local");
		}
		return true;
	} else if (name == "linkage") {
		ExactValue ev = check_decl_attribute_value(c, value);
		if (ev.kind != ExactValue_String) {
			error(value, "Expected either a string 'linkage'");
			return false;
		}
		String linkage = ev.value_string;
		if (linkage == "internal" ||
		    linkage == "strong" ||
		    linkage == "weak" ||
		    linkage == "link_once") {
			ac->linkage = linkage;
		} else {
			ERROR_BLOCK();
			error(elem, "Invalid linkage '%.*s'. Valid kinds:", LIT(linkage));
			error_line("\tinternal\n");
			error_line("\tstrong\n");
			error_line("\tweak\n");
			error_line("\tlink_once\n");
		}
		return true;
	} else if (name == "link_name") {
		ExactValue ev = check_decl_attribute_value(c, value);
		if (ev.kind == ExactValue_String) {
			ac->link_name = ev.value_string;
			if (!is_foreign_name_valid(ac->link_name)) {
				error(elem, "Invalid link name: %.*s", LIT(ac->link_name));
			}
		} else {
			error(elem, "Expected a string value for '%.*s'", LIT(name));
		}
		return true;
	} else if (name == "link_prefix") {
		ExactValue ev = check_decl_attribute_value(c, value);
		if (ev.kind == ExactValue_String) {
			ac->link_prefix = ev.value_string;
			if (ac->link_prefix.len != 0 && !is_foreign_name_valid(ac->link_prefix)) {
				error(elem, "Invalid link prefix: %.*s", LIT(ac->link_prefix));
			}
		} else {
			error(elem, "Expected a string value for '%.*s'", LIT(name));
		}
		return true;
	} else if (name == "link_suffix") {
		ExactValue ev = check_decl_attribute_value(c, value);
		if (ev.kind == ExactValue_String) {
			ac->link_suffix = ev.value_string;
			if (ac->link_suffix.len != 0 && !is_foreign_name_valid(ac->link_suffix)) {
				error(elem, "Invalid link suffix: %.*s", LIT(ac->link_suffix));
			}
		} else {
			error(elem, "Expected a string value for '%.*s'", LIT(name));
		}
		return true;
	} else if (name == "link_section") {
		ExactValue ev = check_decl_attribute_value(c, value);
		if (ev.kind == ExactValue_String) {
			ac->link_section = ev.value_string;
			if (!is_foreign_name_valid(ac->link_section)) {
				error(elem, "Invalid link section: %.*s", LIT(ac->link_section));
			}
		} else {
			error(elem, "Expected a string value for '%.*s'", LIT(name));
		}
		return true;
	}
	return false;
}

gb_internal DECL_ATTRIBUTE_PROC(const_decl_attribute) {
	if (name == ATTRIBUTE_USER_TAG_NAME) {
		ExactValue ev = check_decl_attribute_value(c, value);
		if (ev.kind != ExactValue_String) {
			error(elem, "Expected a string value for '%.*s'", LIT(name));
		}
		return true;
	} else if (name == "private") {
		// NOTE(bill): Handled elsewhere `check_collect_value_decl`
		return true;
	} else if (name == "static" ||
	           name == "thread_local" ||
	           name == "require" ||
	           name == "linkage" ||
	           name == "link_name" ||
	           name == "link_prefix" ||
	           name == "link_suffix" ||
	           false) {
		error(elem, "@(%.*s) is not supported for compile time constant value declarations", LIT(name));
		return true;
	}
	return false;
}

gb_internal DECL_ATTRIBUTE_PROC(type_decl_attribute) {
	if (name == ATTRIBUTE_USER_TAG_NAME) {
		ExactValue ev = check_decl_attribute_value(c, value);
		if (ev.kind != ExactValue_String) {
			error(elem, "Expected a string value for '%.*s'", LIT(name));
		}
		return true;
	} else if (name == "private") {
		// NOTE(bill): Handled elsewhere `check_collect_value_decl`
		return true;
	} else if (name == "objc_class") {
		ExactValue ev = check_decl_attribute_value(c, value);
		if (ev.kind != ExactValue_String || ev.value_string == "") {
			error(elem, "Expected a non-empty string value for '%.*s'", LIT(name));
		} else {
			ac->objc_class = ev.value_string;
		}
		return true;
	} else if (name == "objc_implement") {
		ExactValue ev = check_decl_attribute_value(c, value);
		if (ev.kind == ExactValue_Bool) {
			ac->objc_is_implementation = ev.value_bool;
		} else if (ev.kind == ExactValue_Invalid) {
			ac->objc_is_implementation = true;
		} else {
			error(elem, "Expected a boolean value, or no value, for '%.*s'", LIT(name));
		}
		return true;
	} else if (name == "objc_superclass") {
		Type *objc_superclass = check_type(c, value);

		if (objc_superclass != nullptr) {
			ac->objc_superclass = objc_superclass;
		} else {
			error(value, "'%.*s' expected a named type", LIT(name));
		}
		return true;
	} else if (name == "objc_ivar") {
		Type *objc_ivar = check_type(c, value);

		if (objc_ivar != nullptr && objc_ivar->kind == Type_Named) {
			ac->objc_ivar = objc_ivar;
		} else {
			error(value, "'%.*s' expected a named type", LIT(name));
		}
		return true;
	} else if (name == "objc_context_provider") {
		Operand o = {};
		check_expr(c, &o, value);
		Entity *e = entity_of_node(o.expr);

		if (e != nullptr) {
			if (ac->objc_context_provider != nullptr) {
				error(elem, "Previous usage of a 'objc_context_provider' attribute");
			}
			if (e->kind != Entity_Procedure) {
				error(elem, "'objc_context_provider' must refer to a procedure");
			} else {
				ac->objc_context_provider = e;
			}

			return true;
		}
	}
	return false;
}


#include "check_expr.cpp"
#include "check_builtin.cpp"
#include "check_type.cpp"
#include "name_canonicalization.cpp"
#include "check_decl.cpp"
#include "check_stmt.cpp"



gb_internal void check_decl_attributes(CheckerContext *c, Array<Ast *> const &attributes, DeclAttributeProc *proc, AttributeContext *ac) {
	if (attributes.count == 0) return;

	String original_link_prefix = {};
	String original_link_suffix = {};
	if (ac) {
		original_link_prefix = ac->link_prefix;
		original_link_suffix = ac->link_suffix;
	}

	StringSet set = {};
	defer (string_set_destroy(&set));

	bool is_runtime = false;
	if (c->scope && c->scope->file && (c->scope->flags & ScopeFlag_File) &&
	    c->scope->file->pkg &&
	    c->scope->file->pkg->kind == Package_Runtime) {
		is_runtime = true;
	} else if (c->scope && c->scope->parent &&
		(c->scope->flags & ScopeFlag_Proc) &&
		(c->scope->parent->flags & ScopeFlag_File) &&
		c->scope->parent->file->pkg &&
		c->scope->parent->file->pkg->kind == Package_Runtime) {
		is_runtime = true;
	}

	for_array(i, attributes) {
		Ast *attr = attributes[i];
		if (attr->kind != Ast_Attribute) continue;
		for_array(j, attr->Attribute.elems) {
			Ast *elem = attr->Attribute.elems[j];
			String name = {};
			Ast *value = nullptr;

			switch (elem->kind) {
			case_ast_node(i, Ident, elem);
				name = i->token.string;
			case_end;
			case_ast_node(i, Implicit, elem);
				name = i->string;
			case_end;
			case_ast_node(fv, FieldValue, elem);
				if (fv->field->kind == Ast_Ident) {
					name = fv->field->Ident.token.string;
				} else if (fv->field->kind == Ast_Implicit) {
					name = fv->field->Implicit.string;
				} else {
					GB_PANIC("Unknown Field Value name");
				}
				value = fv->value;
			case_end;
			default:
				error(elem, "Invalid attribute element");
				continue;
			}

			if (string_set_update(&set, name)) {
				error(elem, "Previous declaration of '%.*s'", LIT(name));
				continue;
			}

			if (name == "builtin" && is_runtime) {
				continue;
			}

			if (!proc(c, elem, name, value, ac)) {
				if (!build_context.ignore_unknown_attributes &&
				    !string_set_exists(&build_context.custom_attributes, name)) {
					ERROR_BLOCK();
					error(elem, "Unknown attribute element name '%.*s'", LIT(name));
					error_line("\tDid you forget to use the build flag '-ignore-unknown-attributes' or '-custom-attribute:%.*s'?\n", LIT(name));
				}
			}
		}
	}

	if (ac) {
		if (ac->link_prefix.text == original_link_prefix.text) {
			if (ac->link_name.len > 0) {
				ac->link_prefix.text = nullptr;
				ac->link_prefix.len  = 0;
			}
		}
		if (ac->link_suffix.text == original_link_suffix.text) {
			if (ac->link_name.len > 0) {
				ac->link_suffix.text = nullptr;
				ac->link_suffix.len  = 0;
			}
		}
	}
}


gb_internal isize get_total_value_count(Slice<Ast *> const &values) {
	isize count = 0;
	for_array(i, values) {
		Type *t = type_of_expr(values[i]);
		if (t == nullptr) {
			count += 1;
			continue;
		}
		t = core_type(t);
		if (t->kind == Type_Tuple) {
			count += t->Tuple.variables.count;
		} else {
			count += 1;
		}
	}
	return count;
}

gb_internal bool check_arity_match(CheckerContext *c, AstValueDecl *vd, bool is_global) {
	isize lhs = vd->names.count;
	isize rhs = 0;
	if (is_global) {
		// NOTE(bill): Disallow global variables to be multi-valued for a few reasons
		rhs = vd->values.count;
	} else {
		rhs = get_total_value_count(vd->values);
	}

	if (rhs == 0) {
		if (vd->type == nullptr) {
			error(vd->names[0], "Missing type or initial expression");
			return false;
		}
	} else if (lhs < rhs) {
		if (lhs < vd->values.count) {
			Ast *n = vd->values[lhs];
			gbString str = expr_to_string(n);
			error(n, "Extra initial expression '%s'", str);
			gb_string_free(str);
		} else {
			error(vd->names[0], "Extra initial expression");
		}
		return false;
	} else if (lhs > rhs) {
		if (!is_global && rhs != 1) {
			Ast *n = vd->names[rhs];
			gbString str = expr_to_string(n);
			error(n, "Missing expression for '%s'", str);
			gb_string_free(str);
			return false;
		} else if (is_global) {
			ERROR_BLOCK();

			Ast *n = vd->values[rhs-1];
			error(n, "Expected %td expressions on the right hand side, got %td", lhs, rhs);
			error_line("Note: Global declarations do not allow for multi-valued expressions");
			return false;
		}
	}

	return true;
}

gb_internal void check_collect_entities_from_when_stmt(CheckerContext *c, AstWhenStmt *ws) {
	Operand operand = {Addressing_Invalid};
	if (!ws->is_cond_determined) {
		check_expr(c, &operand, ws->cond);
		if (operand.mode != Addressing_Invalid && !is_type_boolean(operand.type)) {
			error(ws->cond, "Non-boolean condition in 'when' statement");
		}
		if (operand.mode != Addressing_Constant) {
			error(ws->cond, "Non-constant condition in 'when' statement");
		}

		ws->is_cond_determined = true;
		ws->determined_cond = operand.value.kind == ExactValue_Bool && operand.value.value_bool;
	}

	if (ws->body == nullptr || ws->body->kind != Ast_BlockStmt) {
		error(ws->cond, "Invalid body for 'when' statement");
	} else {
		if (ws->determined_cond) {
			check_collect_entities(c, ws->body->BlockStmt.stmts);
		} else if (ws->else_stmt) {
			switch (ws->else_stmt->kind) {
			case Ast_BlockStmt:
				check_collect_entities(c, ws->else_stmt->BlockStmt.stmts);
				break;
			case Ast_WhenStmt:
				check_collect_entities_from_when_stmt(c, &ws->else_stmt->WhenStmt);
				break;
			default:
				error(ws->else_stmt, "Invalid 'else' statement in 'when' statement");
				break;
			}
		}
	}
}

gb_internal void check_builtin_attributes(CheckerContext *ctx, Entity *e, Array<Ast *> *attributes) {
	switch (e->kind) {
	case Entity_ProcGroup:
	case Entity_Procedure:
	case Entity_TypeName:
	case Entity_Constant:
		// Okay
		break;
	default:
		return;
	}
	if (!((ctx->scope->flags&ScopeFlag_File) && ctx->scope->file->pkg->kind == Package_Runtime)) {
		return;
	}

	for_array(j, *attributes) {
		Ast *attr = (*attributes)[j];
		if (attr->kind != Ast_Attribute) continue;
		for (isize k = 0; k < attr->Attribute.elems.count; k++) {
			Ast *elem = attr->Attribute.elems[k];
			String name = {};
			Ast *value = nullptr;

			switch (elem->kind) {
			case_ast_node(i, Ident, elem);
				name = i->token.string;
			case_end;
			case_ast_node(fv, FieldValue, elem);
				GB_ASSERT(fv->field->kind == Ast_Ident);
				name = fv->field->Ident.token.string;
				value = fv->value;
			case_end;
			default:
				continue;
			}

			if (name == "builtin") {
				mutex_lock(&ctx->info->builtin_mutex);
				add_entity(ctx, builtin_pkg->scope, nullptr, e);
				GB_ASSERT(scope_lookup(builtin_pkg->scope, e->token.string) != nullptr);
				if (value != nullptr) {
					error(value, "'builtin' cannot have a field value");
				}
				// Remove the builtin tag
				// attr->Attribute.elems[k] = attr->Attribute.elems[attr->Attribute.elems.count-1];
				// attr->Attribute.elems.count -= 1;
				// k--;

				mutex_unlock(&ctx->info->builtin_mutex);
			}
		}
	}

	for (isize i = 0; i < attributes->count; i++) {
		Ast *attr = (*attributes)[i];
		if (attr->kind != Ast_Attribute) continue;
		if (attr->Attribute.elems.count == 0) {
			(*attributes)[i] = (*attributes)[attributes->count-1];
			attributes->count--;
			i--;
		}
	}
}

gb_internal void check_collect_value_decl(CheckerContext *c, Ast *decl) {
	if (decl->state_flags & StateFlag_BeenHandled) return;
	decl->state_flags |= StateFlag_BeenHandled;

	ast_node(vd, ValueDecl, decl);

	EntityVisiblityKind entity_visibility_kind = c->foreign_context.visibility_kind;
	bool is_test = false;
	bool is_init = false;
	bool is_fini = false;
	bool is_priv = false;

	for_array(i, vd->attributes) {
		Ast *attr = vd->attributes[i];
		if (attr->kind != Ast_Attribute) continue;
		auto *elems = &attr->Attribute.elems;
		for (isize j = 0; j < elems->count; j++) {
			Ast *elem = (*elems)[j];
			String name = {};
			Ast *value = nullptr;
			switch (elem->kind) {
			case_ast_node(i, Ident, elem);
				name = i->token.string;
			case_end;
			case_ast_node(fv, FieldValue, elem);
				GB_ASSERT(fv->field->kind == Ast_Ident);
				name = fv->field->Ident.token.string;
				value = fv->value;
			case_end;
			default:
				continue;
			}

			if (name == "private") {
				EntityVisiblityKind kind = EntityVisiblity_PrivateToPackage;
				bool success = false;
				if (value != nullptr) {
					if (value->kind == Ast_BasicLit && value->BasicLit.token.kind == Token_String) {
						String v = {};
						if (value->tav.value.kind == ExactValue_String) {
							v = value->tav.value.value_string;
						}
						if (v == "file") {
							kind = EntityVisiblity_PrivateToFile;
							success = true;
						} else if (v == "package") {
							kind = EntityVisiblity_PrivateToPackage;
							success = true;
						}
					}
				} else {
					success = true;
				}
				if (!success) {
					error(value, "'%.*s' expects no parameter, or a string literal containing \"file\" or \"package\"", LIT(name));
				} else {
					is_priv = true;
				}



				if (entity_visibility_kind >= kind) {
					error(elem, "Previous declaration of '%.*s'", LIT(name));
				} else {
					entity_visibility_kind = kind;
				}
				slice_unordered_remove(elems, j);
				j -= 1;
			} else if (name == "test") {
				is_test = true;
			} else if (name == "init") {
				is_init = true;
			} else if (name == "fini") {
				is_fini = true;
			}
		}
	}

	if (is_priv && is_test) {
		error(decl, "Attribute 'private' is not allowed on a test case");
		return;
	}

	if (entity_visibility_kind == EntityVisiblity_Public &&
	    (c->scope->flags&ScopeFlag_File) &&
	    c->scope->file) {
	    	if (c->scope->file->flags & AstFile_IsPrivateFile) {
			entity_visibility_kind = EntityVisiblity_PrivateToFile;
		} else if (c->scope->file->flags & AstFile_IsPrivatePkg) {
			entity_visibility_kind = EntityVisiblity_PrivateToPackage;
	    	}
	}

	if (entity_visibility_kind != EntityVisiblity_Public && !(c->scope->flags&ScopeFlag_File)) {
		error(decl, "Attribute 'private' is not allowed on a non file scope entity");
	}


	if (vd->is_mutable) {
		if (!(c->scope->flags&ScopeFlag_File)) {
			// NOTE(bill): local scope -> handle later and in order
			return;
		}

		for_array(i, vd->names) {
			Ast *name = vd->names[i];
			Ast *value = nullptr;
			if (i < vd->values.count) {
				value = vd->values[i];
			}
			if (name->kind != Ast_Ident) {
				error(name, "A declaration's name must be an identifier, got %.*s", LIT(ast_strings[name->kind]));
				continue;
			}
			Entity *e = alloc_entity_variable(c->scope, name->Ident.token, nullptr);
			e->identifier = name;
			e->file = c->file;
			e->Variable.is_global = true;

			if (entity_visibility_kind != EntityVisiblity_Public) {
				e->flags |= EntityFlag_NotExported;
			}

			if (vd->is_using) {
				vd->is_using = false; // NOTE(bill): This error will be only caught once
				error(name, "'using' is not allowed at the file scope");
			}

			Ast *fl = c->foreign_context.curr_library;
			if (fl != nullptr) {
				GB_ASSERT(fl->kind == Ast_Ident);
				e->Variable.is_foreign = true;
				e->Variable.foreign_library_ident = fl;

				e->Variable.link_prefix = c->foreign_context.link_prefix;
				e->Variable.link_suffix = c->foreign_context.link_suffix;
			}

			Ast *init_expr = value;
			DeclInfo *d = make_decl_info(c->scope, c->decl);
			d->decl_node = decl;
			d->comment = vd->comment;
			d->docs    = vd->docs;
			d->entity    = e;
			d->type_expr = vd->type;
			d->init_expr = init_expr;
			d->attributes = vd->attributes;

			bool is_exported = entity_visibility_kind != EntityVisiblity_PrivateToFile;
			add_entity_and_decl_info(c, name, e, d, is_exported);
		}

		check_arity_match(c, vd, true);
	} else {
		for_array(i, vd->names) {
			Ast *name = vd->names[i];
			if (name->kind != Ast_Ident) {
				error(name, "A declaration's name must be an identifier, got %.*s", LIT(ast_strings[name->kind]));
				continue;
			}

			Ast *init = unparen_expr(vd->values[i]);
			if (init == nullptr) {
				error(name, "Expected a value for this constant value declaration");
				continue;
			}

			Token token = name->Ident.token;

			Ast *fl = c->foreign_context.curr_library;
			Entity *e = nullptr;
			DeclInfo *d = make_decl_info(c->scope, c->decl);

			d->decl_node = decl;
			d->comment = vd->comment;
			d->docs    = vd->docs;
			d->attributes = vd->attributes;
			d->type_expr = vd->type;
			d->init_expr = init;


			if (is_ast_type(init)) {
				e = alloc_entity_type_name(d->scope, token, nullptr);
			} else if (init->kind == Ast_ProcLit) {
				if (c->scope->flags&ScopeFlag_Type) {
					error(name, "Procedure declarations are not allowed within a struct");
					continue;
				}
				ast_node(pl, ProcLit, init);
				e = alloc_entity_procedure(d->scope, token, nullptr, pl->tags);
				d->foreign_require_results = c->foreign_context.require_results;
				if (fl != nullptr) {
					GB_ASSERT(fl->kind == Ast_Ident);
					e->Procedure.foreign_library_ident = fl;
					e->Procedure.is_foreign = true;

					GB_ASSERT(pl->type->kind == Ast_ProcType);
					auto cc = pl->type->ProcType.calling_convention;
					if (cc == ProcCC_ForeignBlockDefault) {
						cc = ProcCC_CDecl;
						if (c->foreign_context.default_cc > 0) {
							cc = c->foreign_context.default_cc;
						} else if (is_arch_wasm()) {
							ERROR_BLOCK();
							error(init, "For wasm related targets, it is required that you either define the"
							            " @(default_calling_convention=<string>) on the foreign block or"
							            " explicitly assign it on the procedure signature");
							error_line("\tSuggestion: when dealing with normal Odin code (e.g. js_wasm32), use \"contextless\"; when dealing with Emscripten like code, use \"c\"\n");
						}
					}
					e->Procedure.link_prefix = c->foreign_context.link_prefix;
					e->Procedure.link_suffix = c->foreign_context.link_suffix;

					GB_ASSERT(cc != ProcCC_Invalid);
					pl->type->ProcType.calling_convention = cc;
				}
				d->proc_lit = init;
				d->init_expr = init;

				if (is_test) {
					e->flags |= EntityFlag_Test;
				}
				if (is_init && is_fini) {
					error(name, "A procedure cannot be both declared as @(init) and @(fini)");
				} else if (is_init) {
					e->flags |= EntityFlag_Init;
				} else if (is_fini) {
					e->flags |= EntityFlag_Fini;
				}
			} else if (init->kind == Ast_ProcGroup) {
				ast_node(pg, ProcGroup, init);
				e = alloc_entity_proc_group(d->scope, token, nullptr);
				if (fl != nullptr) {
					error(name, "Procedure groups are not allowed within a foreign block");
				}
			} else {
				e = alloc_entity_constant(d->scope, token, nullptr, empty_exact_value);
			}
			e->identifier = name;

			if (entity_visibility_kind != EntityVisiblity_Public) {
				e->flags |= EntityFlag_NotExported;
			}
			add_entity_flags_from_file(c, e, c->scope);

			if (vd->is_using) {
				if (e->kind == Entity_TypeName && init->kind == Ast_EnumType) {
					d->is_using = true;
				} else {
					error(name, "'using' is not allowed on this constant value declaration");
				}
			}

			if (e->kind != Entity_Procedure) {
				if (fl != nullptr) {
					ERROR_BLOCK();

					AstKind kind = init->kind;
					error(name, "Only procedures and variables are allowed to be in a foreign block, got %.*s", LIT(ast_strings[kind]));
					if (kind == Ast_ProcType) {
						error_line("\tDid you forget to append '---' to the procedure?\n");
					}
				}
			}

			check_builtin_attributes(c, e, &d->attributes);

			bool is_exported = entity_visibility_kind != EntityVisiblity_PrivateToFile;
			add_entity_and_decl_info(c, name, e, d, is_exported);
		}

		check_arity_match(c, vd, true);
	}
}

gb_internal bool collect_file_decls(CheckerContext *ctx, Slice<Ast *> const &decls);

gb_internal bool check_add_foreign_block_decl(CheckerContext *ctx, Ast *decl) {
	ast_node(fb, ForeignBlockDecl, decl);
	Ast *foreign_library = fb->foreign_library;

	CheckerContext c = *ctx;
	if (foreign_library->kind == Ast_Ident) {
		c.foreign_context.curr_library = foreign_library;
	} else {
		error(foreign_library, "Foreign block name must be an identifier or 'export'");
		c.foreign_context.curr_library = nullptr;
	}

	check_decl_attributes(&c, fb->attributes, foreign_block_decl_attribute, nullptr);

	ast_node(block, BlockStmt, fb->body);
	if (c.collect_delayed_decls && (c.scope->flags&ScopeFlag_File) != 0) {
		return collect_file_decls(&c, block->stmts);
	}
	check_collect_entities(&c, block->stmts);
	return false;
}

gb_internal bool correct_single_type_alias(CheckerContext *c, Entity *e) {
	if (e->kind == Entity_Constant) {
		DeclInfo *d = e->decl_info;
		if (d != nullptr && d->init_expr != nullptr) {
			Ast *init = d->init_expr;
			Entity *alias_of = check_entity_from_ident_or_selector(c, init, true);
			if (alias_of != nullptr && alias_of->kind == Entity_TypeName) {
				e->kind = Entity_TypeName;
				return true;
			}
		}
	}
	return false;
}

gb_internal bool correct_type_alias_in_scope_backwards(CheckerContext *c, Scope *s) {
	bool correction = false;
	for (u32 n = s->elements.count, i = n-1; i < n; i--) {
		auto const &entry = s->elements.entries[i];
		Entity *e = entry.value;
		if (entry.hash && e != nullptr) {
			correction |= correct_single_type_alias(c, e);
		}
	}
	return correction;
}
gb_internal bool correct_type_alias_in_scope_forwards(CheckerContext *c, Scope *s) {
	bool correction = false;
	for (auto const &entry : s->elements) {
		Entity *e = entry.value;
		if (e != nullptr) {
			correction |= correct_single_type_alias(c, entry.value);
		}
	}
	return correction;
}


gb_internal void correct_type_aliases_in_scope(CheckerContext *c, Scope *s) {
	// NOTE(bill, 2022-02-04): This is used to solve the problem caused by type aliases
	// of type aliases being "confused" as constants
	//
	//         A :: C
	//         B :: A
	//         C :: struct {b: ^B}
	//
	// See @TypeAliasingProblem for more information
	for (;;) {
		bool corrections = false;
		corrections |= correct_type_alias_in_scope_backwards(c, s);
		corrections |= correct_type_alias_in_scope_forwards(c, s);
		if (!corrections) {
			return;
		}
	}
}

// NOTE(bill): If file_scopes == nullptr, this will act like a local scope
gb_internal void check_collect_entities(CheckerContext *c, Slice<Ast *> const &nodes) {
	AstFile *curr_file = nullptr;
	if ((c->scope->flags&ScopeFlag_File) != 0) {
		curr_file = c->scope->file;
		GB_ASSERT(curr_file != nullptr);
	}


	for_array(decl_index, nodes) {
		Ast *decl = nodes[decl_index];
		if (!is_ast_decl(decl) && !is_ast_when_stmt(decl)) {
			if (curr_file && decl->kind == Ast_ExprStmt) {
				Ast *expr = decl->ExprStmt.expr;
				if (expr->kind == Ast_CallExpr && expr->CallExpr.proc->kind == Ast_BasicDirective) {
					if (c->collect_delayed_decls) {
						if (decl->state_flags & StateFlag_BeenHandled) return;
						decl->state_flags |= StateFlag_BeenHandled;
						array_add(&curr_file->delayed_decls_queues[AstDelayQueue_Expr], expr);
					}
					continue;
				}
			}
			continue;
		}

		switch (decl->kind) {
		case_ast_node(bd, BadDecl, decl);
		case_end;

		case_ast_node(ws, WhenStmt, decl);
			// Will be handled later
		case_end;

		case_ast_node(vd, ValueDecl, decl);
			check_collect_value_decl(c, decl);
		case_end;

		case_ast_node(id, ImportDecl, decl);
			if (curr_file == nullptr) {
				error(decl, "import declarations are only allowed in the file scope");
				// NOTE(bill): _Should_ be caught by the parser
				continue;
			}
			// Will be handled later
			array_add(&curr_file->delayed_decls_queues[AstDelayQueue_Import], decl);
		case_end;

		case_ast_node(fl, ForeignImportDecl, decl);
			if ((c->scope->flags&ScopeFlag_File) == 0) {
				error(decl, "%.*s declarations are only allowed in the file scope", LIT(fl->token.string));
				// NOTE(bill): _Should_ be caught by the parser
				continue;
			}
			check_add_foreign_import_decl(c, decl);
		case_end;

		case_ast_node(fb, ForeignBlockDecl, decl);
			if (curr_file != nullptr) {
				array_add(&curr_file->delayed_decls_queues[AstDelayQueue_ForeignBlock], decl);
			}
		case_end;

		default:
			if (c->scope->flags&ScopeFlag_File) {
				error(decl, "Only declarations are allowed at file scope");
			}
			break;
		}
	}

	// correct_type_aliases(c);

	// NOTE(bill): 'when' stmts need to be handled after the other as the condition may refer to something
	// declared after this stmt in source
	if (curr_file == nullptr) {
		// For 'foreign' block statements that are not in file scope.
		for_array(decl_index, nodes) {
			Ast *decl = nodes[decl_index];
			if (decl->kind == Ast_ForeignBlockDecl) {
				check_add_foreign_block_decl(c, decl);
			}
		}

		for_array(decl_index, nodes) {
			Ast *decl = nodes[decl_index];
			if (decl->kind == Ast_WhenStmt) {
				check_collect_entities_from_when_stmt(c, &decl->WhenStmt);
			}
		}
	}
}

gb_internal CheckerContext *create_checker_context(Checker *c) {
	CheckerContext *ctx = gb_alloc_item(permanent_allocator(), CheckerContext);
	*ctx = make_checker_context(c);
	return ctx;
}

gb_internal void check_single_global_entity(Checker *c, Entity *e, DeclInfo *d) {
	GB_ASSERT(e != nullptr);
	GB_ASSERT(d != nullptr);

	if (d->scope != e->scope) {
		return;
	}
	if (e->state == EntityState_Resolved)  {
		return;
	}

	CheckerContext *ctx = create_checker_context(c);

	GB_ASSERT(d->scope->flags&ScopeFlag_File);
	AstFile *file = d->scope->file;
	add_curr_ast_file(ctx, file);
	AstPackage *pkg = file->pkg;

	GB_ASSERT(ctx->pkg != nullptr);
	GB_ASSERT(e->pkg != nullptr);
	ctx->decl = d;
	ctx->scope = d->scope;

	if (pkg->kind == Package_Init) {
		if (e->kind != Entity_Procedure && e->token.string == "main") {
			error(e->token, "'main' is reserved as the entry point procedure in the initial scope");
			return;
		}
	}

	check_entity_decl(ctx, e, d, nullptr);
}

gb_internal void check_all_global_entities(Checker *c) {
	in_single_threaded_checker_stage = true;

	// NOTE(bill): This must be single threaded
	// Don't bother trying
	for_array(i, c->info.entities) {
		Entity *e = c->info.entities[i];
		GB_ASSERT(e != nullptr);
		if (e->flags & EntityFlag_Lazy) {
			continue;
		}
		DeclInfo *d = e->decl_info;
		check_single_global_entity(c, e, d);
		if (e->type != nullptr && is_type_typed(e->type)) {
			for (Type *t = nullptr; mpsc_dequeue(&c->soa_types_to_complete, &t); /**/) {
				complete_soa_type(c, t, false);
			}

			(void)type_size_of(e->type);
			(void)type_align_of(e->type);
		}
	}

	in_single_threaded_checker_stage = false;
}


gb_internal bool is_string_an_identifier(String s) {
	isize offset = 0;
	if (s.len < 1) {
		return false;
	}
	while (offset < s.len) {
		bool ok = false;
		Rune r = -1;
		isize size = utf8_decode(s.text+offset, s.len-offset, &r);
		if (offset == 0) {
			ok = rune_is_letter(r);
		} else {
			ok = rune_is_letter(r) || rune_is_digit(r);
		}

		if (!ok) {
			return false;
		}
		offset += size;
	}

	return offset == s.len;
}

gb_internal String path_to_entity_name(String name, String fullpath, bool strip_extension=true) {
	if (name.len != 0) {
		return name;
	}
	// NOTE(bill): use file name (without extension) as the identifier
	// If it is a valid identifier
	String filename = fullpath;
	isize slash = 0;
	isize dot = 0;
	for (isize i = filename.len-1; i >= 0; i--) {
		u8 c = filename[i];
		if (c == '/' || c == '\\') {
			break;
		}
		slash = i;
	}

	filename = substring(filename, slash, filename.len);

	if (strip_extension) {
		dot = filename.len;
		while (dot --> 0) {
			u8 c = filename[dot];
			if (c == '.') {
				break;
			}
		}

		if (dot > 0) {
			filename = substring(filename, 0, dot);
		}
	}

	if (is_string_an_identifier(filename)) {
		return filename;
	} else {
		return str_lit("_");
	}
}





#if 1

gb_internal void add_import_dependency_node(Checker *c, Ast *decl, PtrMap<AstPackage *, ImportGraphNode *> *M) {
	AstPackage *parent_pkg = decl->file()->pkg;

	switch (decl->kind) {
	case_ast_node(id, ImportDecl, decl);
		String path = id->fullpath;
		if (is_package_name_reserved(path)) {
			return;
		}
		AstPackage **found = string_map_get(&c->info.packages, path);
		if (found == nullptr) {
			Token token = ast_token(decl);
			error(token, "Unable to find package: %.*s", LIT(path));
			exit_with_errors();
		}
		AstPackage *pkg = *found;
		GB_ASSERT(pkg->scope != nullptr);

		id->package = pkg;

		ImportGraphNode **found_node = nullptr;
		ImportGraphNode *m = nullptr;
		ImportGraphNode *n = nullptr;

		found_node = map_get(M, pkg);
		GB_ASSERT(found_node != nullptr);
		m = *found_node;

		found_node = map_get(M, parent_pkg);
		GB_ASSERT(found_node != nullptr);
		n = *found_node;

		import_graph_node_set_add(&n->succ, m);
		import_graph_node_set_add(&m->pred, n);
		ptr_set_add(&m->scope->imported, n->scope);
	case_end;

	case_ast_node(ws, WhenStmt, decl);
		if (ws->body != nullptr) {
			auto stmts = ws->body->BlockStmt.stmts;
			for_array(i, stmts) {
				add_import_dependency_node(c, stmts[i], M);
			}
		}

		if (ws->else_stmt != nullptr) {
			switch (ws->else_stmt->kind) {
			case Ast_BlockStmt: {
				auto stmts = ws->else_stmt->BlockStmt.stmts;
				for_array(i, stmts) {
					add_import_dependency_node(c, stmts[i], M);
				}

				break;
			}
			case Ast_WhenStmt:
				add_import_dependency_node(c, ws->else_stmt, M);
				break;
			}
		}
	case_end;
	}
}

gb_internal Array<ImportGraphNode *> generate_import_dependency_graph(Checker *c) {
	PtrMap<AstPackage *, ImportGraphNode *> M = {};
	map_init(&M, 2*c->parser->packages.count);
	defer (map_destroy(&M));

	for_array(i, c->parser->packages) {
		AstPackage *pkg = c->parser->packages[i];
		ImportGraphNode *n = import_graph_node_create(heap_allocator(), pkg);
		map_set(&M, pkg, n);
	}

	// Calculate edges for graph M
	for_array(i, c->parser->packages) {
		AstPackage *p = c->parser->packages[i];
		for_array(j, p->files) {
			AstFile *f = p->files[j];
			for_array(k, f->decls) {
				Ast *decl = f->decls[k];
				add_import_dependency_node(c, decl, &M);
			}
		}
	}

	Array<ImportGraphNode *> G = {};
	array_init(&G, heap_allocator(), 0, M.count);

	isize i = 0;
	for (auto const &entry : M) {
		auto n = entry.value;
		n->index = i++;
		n->dep_count = n->succ.count;
		GB_ASSERT(n->dep_count >= 0);
		array_add(&G, n);
	}

	return G;
}

struct ImportPathItem {
	AstPackage *pkg;
	Ast *   decl;
};

gb_internal Array<ImportPathItem> find_import_path(Checker *c, AstPackage *start, AstPackage *end, PtrSet<AstPackage *> *visited) {
	Array<ImportPathItem> empty_path = {};

	if (ptr_set_update(visited, start)) {
		return empty_path;
	}

	String path = start->fullpath;
	AstPackage **found = string_map_get(&c->info.packages, path);
	if (found) {
		AstPackage *pkg = *found;
		GB_ASSERT(pkg != nullptr);

		for_array(i, pkg->files) {
			AstFile *f = pkg->files[i];
			for_array(j, f->imports) {
				AstPackage *pkg = nullptr;
				Ast *decl = f->imports[j];
				if (decl->kind == Ast_ImportDecl) {
					pkg = decl->ImportDecl.package;
				} else {
					continue;
				}
				if (pkg == nullptr || pkg->scope == nullptr) {
					continue;
				}

				// if (pkg->kind == Package_Runtime) {
				// 	// NOTE(bill): Allow cyclic imports within the runtime package for the time being
				// 	continue;
				// }

				ImportPathItem item = {pkg, decl};
				if (pkg == end) {
					auto path = array_make<ImportPathItem>(heap_allocator());
					array_add(&path, item);
					return path;
				}
				auto next_path = find_import_path(c, pkg, end, visited);
				if (next_path.count > 0) {
					array_add(&next_path, item);
					return next_path;
				}
			}
		}
	}
	return empty_path;
}
#endif

gb_internal String get_invalid_import_name(String input) {
	isize slash = 0;
	for (isize i = input.len-1; i >= 0; i--) {
		if (input[i] == '/' || input[i] == '\\') {
			break;
		}
		slash = i;
	}
	input = substring(input, slash, input.len);
	return input;
}

gb_internal DECL_ATTRIBUTE_PROC(import_decl_attribute) {
	if (name == ATTRIBUTE_USER_TAG_NAME) {
		ExactValue ev = check_decl_attribute_value(c, value);
		if (ev.kind != ExactValue_String) {
			error(elem, "Expected a string value for '%.*s'", LIT(name));
		}
		return true;
	} else if (name == "require") {
		if (value != nullptr) {
			error(elem, "Expected no parameter for '%.*s'", LIT(name));
		}
		ac->require_declaration = true;
		return true;
	}
	return false;
}

gb_internal void check_add_import_decl(CheckerContext *ctx, Ast *decl) {
	if (decl->state_flags & StateFlag_BeenHandled) return;
	decl->state_flags |= StateFlag_BeenHandled;

	ast_node(id, ImportDecl, decl);
	Token token = id->relpath;

	Scope *parent_scope = ctx->scope;
	GB_ASSERT(parent_scope->flags&ScopeFlag_File);

	auto *pkgs = &ctx->checker->info.packages;

	Scope *scope = nullptr;

	bool force_use = false;

	if (id->fullpath == "builtin") {
		scope = builtin_pkg->scope;
		force_use = true;
	} else if (id->fullpath == "intrinsics") {
		scope = intrinsics_pkg->scope;
		force_use = true;
	} else {
		AstPackage **found = string_map_get(pkgs, id->fullpath);
		if (found == nullptr) {
			for (auto const &entry : *pkgs) {
				AstPackage *pkg = entry.value;
				gb_printf_err("%.*s\n", LIT(pkg->fullpath));
			}
			gb_printf_err("%s\n", token_pos_to_string(token.pos));
			GB_PANIC("Unable to find scope for package: %.*s", LIT(id->fullpath));
		} else {
			AstPackage *pkg = *found;
			scope = pkg->scope;
		}
	}
	GB_ASSERT(scope->flags&ScopeFlag_Pkg);


	if (ptr_set_update(&parent_scope->imported, scope)) {
		// error(token, "Multiple import of the same file within this scope");
	}

	String import_name = path_to_entity_name(id->import_name.string, id->fullpath, false);
	if (is_blank_ident(import_name)) {
		force_use = true;
	}

	AttributeContext ac = {};
	check_decl_attributes(ctx, id->attributes, import_decl_attribute, &ac);
	if (ac.require_declaration) {
		force_use = true;
	}


	if (is_blank_ident(import_name) && !is_blank_ident(id->import_name.string)) {
		String invalid_name = id->fullpath;
		invalid_name = get_invalid_import_name(invalid_name);

		ERROR_BLOCK();

		if (id->import_name.string.len > 0) {
			error(token, "Import name '%.*s' cannot be use as an import name as it is not a valid identifier", LIT(id->import_name.string));
		} else {
			error(id->token, "Import name '%.*s' is not a valid identifier", LIT(invalid_name));
			error_line("\tSuggestion: Rename the directory or explicitly set an import name like this 'import <new_name> %.*s'", LIT(id->relpath.string));
		}
	} else {
		GB_ASSERT(id->import_name.pos.line != 0);
		id->import_name.string = import_name;
		Entity *e = alloc_entity_import_name(parent_scope, id->import_name, t_invalid,
		                                     id->fullpath, id->import_name.string,
		                                     scope);

		add_entity(ctx, parent_scope, nullptr, e);
		if (force_use) {
			add_entity_use(ctx, nullptr, e);
		}
	}

	scope->flags |= ScopeFlag_HasBeenImported;
}

gb_internal DECL_ATTRIBUTE_PROC(foreign_import_decl_attribute) {
	if (name == ATTRIBUTE_USER_TAG_NAME) {
		ExactValue ev = check_decl_attribute_value(c, value);
		if (ev.kind != ExactValue_String) {
			error(elem, "Expected a string value for '%.*s'", LIT(name));
		}
		return true;
	} else if (name == "export") {
		ac->is_export = true;
		return true;
	} else if (name == "force" || name == "require") {
		if (value != nullptr) {
			error(elem, "Expected no parameter for '%.*s'", LIT(name));
		} else if (name == "force") {
			error(elem, "'force' was replaced with 'require'");
		}
		ac->require_declaration = true;
		return true;
	} else if (name == "priority_index") {
		ExactValue ev = check_decl_attribute_value(c, value);
		if (ev.kind != ExactValue_Integer) {
			error(elem, "Expected an integer value for '%.*s'", LIT(name));
		} else {
			ac->foreign_import_priority_index = exact_value_to_i64(ev);
		}
		return true;
	} else if (name == "extra_linker_flags") {
		ExactValue ev = check_decl_attribute_value(c, value);
		if (ev.kind != ExactValue_String) {
			error(elem, "Expected a string value for '%.*s'", LIT(name));
		} else {
			ac->extra_linker_flags = ev.value_string;
		}
		return true;
	} else if (name == "ignore_duplicates") {
		if (value != nullptr) {
			error(elem, "Expected no parameter for '%.*s'", LIT(name));
		}
		ac->ignore_duplicates = true;
		return true;
	}
	return false;
}

gb_internal void check_foreign_import_fullpaths(Checker *c) {
	CheckerContext ctx = make_checker_context(c);

	UntypedExprInfoMap untyped = {};
	defer (map_destroy(&untyped));

	for (Entity *e = nullptr; mpsc_dequeue(&c->info.foreign_imports_to_check_fullpaths, &e); /**/) {
		GB_ASSERT(e != nullptr);
		GB_ASSERT(e->kind == Entity_LibraryName);
		Ast *decl = e->LibraryName.decl;
		ast_node(fl, ForeignImportDecl, decl);

		AstFile *f = decl->file();

		reset_checker_context(&ctx, f, &untyped);
		ctx.collect_delayed_decls = false;

		GB_ASSERT(ctx.scope == e->scope);

		if (fl->fullpaths.count == 0) {
			String base_dir = dir_from_path(decl->file()->fullpath);

			auto fullpaths = array_make<String>(permanent_allocator(), 0, fl->filepaths.count);

			for (Ast *fp_node : fl->filepaths) {
				Operand op = {};
				check_expr(&ctx, &op, fp_node);
				if (op.mode != Addressing_Constant && op.value.kind != ExactValue_String) {
					gbString s = expr_to_string(op.expr);
					error(fp_node, "Expected a constant string value, got '%s'", s);
					gb_string_free(s);
					continue;
				}
				if (!is_type_string(op.type)) {
					gbString s = type_to_string(op.type);
					error(fp_node, "Expected a constant string value, got value of type '%s'", s);
					gb_string_free(s);
					continue;
				}

				String file_str = op.value.value_string;
				file_str = string_trim_whitespace(file_str);
				String fullpath = file_str;
				if (!is_arch_wasm() || string_ends_with(file_str, str_lit(".o"))) {
					String foreign_path = {};
					bool ok = determine_path_from_string(nullptr, decl, base_dir, file_str, &foreign_path, /*use error not syntax_error*/true);
					if (ok) {
						fullpath = foreign_path;
					}
				}
				array_add(&fullpaths, fullpath);
			}
			fl->fullpaths = slice_from_array(fullpaths);
		}

		for (String const &path : fl->fullpaths) {
			String ext = path_extension(path);
			if (str_eq_ignore_case(ext, ".c") ||
			    str_eq_ignore_case(ext, ".cpp") ||
			    str_eq_ignore_case(ext, ".cxx") ||
			    str_eq_ignore_case(ext, ".h") ||
			    str_eq_ignore_case(ext, ".hpp") ||
			    str_eq_ignore_case(ext, ".hxx") ||
			    false
			) {
				error(fl->token, "With 'foreign import', you cannot import a %.*s file/directory, you must precompile the library and link against that", LIT(ext));
				break;
			}
		}

		add_untyped_expressions(ctx.info, &untyped);

		e->LibraryName.paths = fl->fullpaths;
	}

	for (Entity *e = nullptr; mpsc_dequeue(&c->info.foreign_decls_to_check, &e); /**/) {
		GB_ASSERT(e != nullptr);
		if (e->kind != Entity_Procedure) {
			continue;
		}
		if (!is_arch_wasm()) {
			continue;
		}
		Entity *foreign_library = e->Procedure.foreign_library;
		GB_ASSERT(foreign_library != nullptr);

		String name = e->Procedure.link_name;

		String module_name = str_lit("env");
		GB_ASSERT (foreign_library->kind == Entity_LibraryName);
		if (foreign_library->LibraryName.paths.count != 1) {
			error(foreign_library->token, "'foreign import' for '%.*s' architecture may only have one path, got %td",
			      LIT(target_arch_names[build_context.metrics.arch]), foreign_library->LibraryName.paths.count);
		}

		if (foreign_library->LibraryName.paths.count >= 1) {
			module_name = foreign_library->LibraryName.paths[0];
		}

		if (!string_ends_with(module_name, str_lit(".o"))) {
			name = concatenate3_strings(permanent_allocator(), module_name, WASM_MODULE_NAME_SEPARATOR, name);
		}
		e->Procedure.link_name = name;

		check_foreign_procedure(&ctx, e, e->decl_info);
	}
}

gb_internal void check_add_foreign_import_decl(CheckerContext *ctx, Ast *decl) {
	if (decl->state_flags & StateFlag_BeenHandled) return;
	decl->state_flags |= StateFlag_BeenHandled;

	ast_node(fl, ForeignImportDecl, decl);

	Scope *parent_scope = ctx->scope;
	GB_ASSERT(parent_scope->flags&ScopeFlag_File);

	String library_name = fl->library_name.string;
	if (library_name.len == 0 && fl->fullpaths.count != 0) {
		String fullpath = fl->fullpaths[0];
		library_name = path_to_entity_name(fl->library_name.string, fullpath);
	}
	if (library_name.len == 0 || is_blank_ident(library_name)) {
		error(fl->token, "File name, '%.*s', cannot be as a library name as it is not a valid identifier", LIT(library_name));
		return;
	}


	GB_ASSERT(fl->library_name.pos.line != 0);
	fl->library_name.string = library_name;

	AttributeContext ac = {};
	check_decl_attributes(ctx, fl->attributes, foreign_import_decl_attribute, &ac);

	Scope *scope = parent_scope;
	if (ac.is_export) {
		scope = parent_scope->parent;
	}

	Entity *e = alloc_entity_library_name(parent_scope, fl->library_name, t_invalid,
	                                      fl->fullpaths, library_name);
	e->LibraryName.decl = decl;
	add_entity_flags_from_file(ctx, e, parent_scope);
	add_entity(ctx, scope, nullptr, e);


	if (ac.require_declaration) {
		mpsc_enqueue(&ctx->info->required_foreign_imports_through_force_queue, e);
		add_entity_use(ctx, nullptr, e);
	}
	if (ac.foreign_import_priority_index != 0) {
		e->LibraryName.priority_index = ac.foreign_import_priority_index;
	}
	if (ac.ignore_duplicates) {
		e->LibraryName.ignore_duplicates = true;
	}
	String extra_linker_flags = string_trim_whitespace(ac.extra_linker_flags);
	if (extra_linker_flags.len != 0) {
		e->LibraryName.extra_linker_flags = extra_linker_flags;
	}

	mpsc_enqueue(&ctx->info->foreign_imports_to_check_fullpaths, e);

}

// Returns true if a new package is present
gb_internal bool collect_file_decls(CheckerContext *ctx, Slice<Ast *> const &decls);
gb_internal bool collect_file_decls_from_when_stmt(CheckerContext *ctx, AstWhenStmt *ws);

gb_internal bool collect_when_stmt_from_file(CheckerContext *ctx, AstWhenStmt *ws) {
	Operand operand = {Addressing_Invalid};
	if (!ws->is_cond_determined) {
		check_expr(ctx, &operand, ws->cond);
		if (operand.mode != Addressing_Invalid && !is_type_boolean(operand.type)) {
			error(ws->cond, "Non-boolean condition in 'when' statement");
		}
		if (operand.mode != Addressing_Constant) {
			error(ws->cond, "Non-constant condition in 'when' statement");
		}

		ws->is_cond_determined = true;
		ws->determined_cond = operand.value.kind == ExactValue_Bool && operand.value.value_bool;
	}

	if (ws->body == nullptr || ws->body->kind != Ast_BlockStmt) {
		error(ws->cond, "Invalid body for 'when' statement");
	} else {
		if (ws->determined_cond) {
			check_collect_entities(ctx, ws->body->BlockStmt.stmts);
			return true;
		} else if (ws->else_stmt) {
			switch (ws->else_stmt->kind) {
			case Ast_BlockStmt:
				check_collect_entities(ctx, ws->else_stmt->BlockStmt.stmts);
				return true;
			case Ast_WhenStmt:
				collect_when_stmt_from_file(ctx, &ws->else_stmt->WhenStmt);
				return true;
			default:
				error(ws->else_stmt, "Invalid 'else' statement in 'when' statement");
				break;
			}
		}
	}

	return false;
}

gb_internal bool collect_file_decls_from_when_stmt(CheckerContext *ctx, AstWhenStmt *ws) {
	Operand operand = {Addressing_Invalid};
	if (!ws->is_cond_determined) {
		check_expr(ctx, &operand, ws->cond);
		if (operand.mode != Addressing_Invalid && !is_type_boolean(operand.type)) {
			error(ws->cond, "Non-boolean condition in 'when' statement");
		}
		if (operand.mode != Addressing_Constant) {
			error(ws->cond, "Non-constant condition in 'when' statement");
		}

		ws->is_cond_determined = true;
		ws->determined_cond = operand.value.kind == ExactValue_Bool && operand.value.value_bool;
	}

	if (ws->body == nullptr || ws->body->kind != Ast_BlockStmt) {
		error(ws->cond, "Invalid body for 'when' statement");
	} else {
		if (ws->determined_cond) {
			return collect_file_decls(ctx, ws->body->BlockStmt.stmts);
		} else if (ws->else_stmt) {
			switch (ws->else_stmt->kind) {
			case Ast_BlockStmt:
				return collect_file_decls(ctx, ws->else_stmt->BlockStmt.stmts);
			case Ast_WhenStmt:
				return collect_file_decls_from_when_stmt(ctx, &ws->else_stmt->WhenStmt);
			default:
				error(ws->else_stmt, "Invalid 'else' statement in 'when' statement");
				break;
			}
		}
	}

	return false;
}


gb_internal bool collect_file_decl(CheckerContext *ctx, Ast *decl) {
	GB_ASSERT(ctx->scope->flags&ScopeFlag_File);

	AstFile *curr_file = ctx->scope->file;
	GB_ASSERT(curr_file != nullptr);

	if (decl->state_flags & StateFlag_BeenHandled) {
		return false;
	}

	switch (decl->kind) {
	case_ast_node(vd, ValueDecl, decl);
		check_collect_value_decl(ctx, decl);
	case_end;

	case_ast_node(id, ImportDecl, decl);
		check_add_import_decl(ctx, decl);
	case_end;

	case_ast_node(fl, ForeignImportDecl, decl);
		check_add_foreign_import_decl(ctx, decl);
	case_end;

	case_ast_node(fb, ForeignBlockDecl, decl);
		GB_ASSERT(ctx->collect_delayed_decls);
		decl->state_flags |= StateFlag_BeenHandled;
		array_add(&curr_file->delayed_decls_queues[AstDelayQueue_ForeignBlock], decl);
	case_end;

	case_ast_node(ws, WhenStmt, decl);
		if (!ws->is_cond_determined) {
			if (collect_when_stmt_from_file(ctx, ws)) {
				return true;
			}

			CheckerContext nctx = *ctx;
			nctx.collect_delayed_decls = true;

			if (collect_file_decls_from_when_stmt(&nctx, ws)) {
				return true;
			}
		} else {
			CheckerContext nctx = *ctx;
			nctx.collect_delayed_decls = true;

			if (collect_file_decls_from_when_stmt(&nctx, ws)) {
				return true;
			}
		}
	case_end;

	case_ast_node(es, ExprStmt, decl);
		GB_ASSERT(ctx->collect_delayed_decls);
		decl->state_flags |= StateFlag_BeenHandled;
		if (es->expr->kind == Ast_CallExpr) {
			ast_node(ce, CallExpr, es->expr);
			if (ce->proc->kind == Ast_BasicDirective) {
				array_add(&curr_file->delayed_decls_queues[AstDelayQueue_Expr], es->expr);
			}
		}
	case_end;
	}

	return false;
}

gb_internal bool collect_file_decls(CheckerContext *ctx, Slice<Ast *> const &decls) {
	GB_ASSERT(ctx->scope->flags&ScopeFlag_File);

	for_array(i, decls) {
		if (collect_file_decl(ctx, decls[i])) {
			correct_type_aliases_in_scope(ctx, ctx->scope);
			return true;
		}
	}
	correct_type_aliases_in_scope(ctx, ctx->scope);
	return false;
}

gb_internal GB_COMPARE_PROC(sort_file_by_name) {
	AstFile const *x = *cast(AstFile const **)a;
	AstFile const *y = *cast(AstFile const **)b;
	String x_name = filename_from_path(x->fullpath);
	String y_name = filename_from_path(y->fullpath);
	return string_compare(x_name, y_name);
}

gb_internal void check_create_file_scopes(Checker *c) {
	for_array(i, c->parser->packages) {
		AstPackage *pkg = c->parser->packages[i];

		array_sort(pkg->files, sort_file_by_name);

		isize total_pkg_decl_count = 0;
		for_array(j, pkg->files) {
			AstFile *f = pkg->files[j];
			string_map_set(&c->info.files, f->fullpath, f);

			create_scope_from_file(nullptr, f);
			total_pkg_decl_count += f->total_file_decl_count;
		}

		mpmc_init(&pkg->exported_entity_queue, total_pkg_decl_count);
	}
}

struct CollectEntityWorkerData {
	Checker *c;
	CheckerContext ctx;
	UntypedExprInfoMap untyped;
};

gb_global CollectEntityWorkerData *collect_entity_worker_data;

gb_internal WORKER_TASK_PROC(check_collect_entities_all_worker_proc) {
	CollectEntityWorkerData *wd = &collect_entity_worker_data[current_thread_index()];

	Checker *c = wd->c;
	CheckerContext *ctx = &wd->ctx;
	UntypedExprInfoMap *untyped = &wd->untyped;

	AstFile *f = cast(AstFile *)data;
	reset_checker_context(ctx, f, untyped);

	check_collect_entities(ctx, f->decls);
	GB_ASSERT(ctx->collect_delayed_decls == false);

	add_untyped_expressions(&c->info, ctx->untyped);

	return 0;
}

gb_internal void check_collect_entities_all(Checker *c) {
	isize thread_count = global_thread_pool.threads.count;

	collect_entity_worker_data = gb_alloc_array(permanent_allocator(), CollectEntityWorkerData, thread_count);
	for (isize i = 0; i < thread_count; i++) {
		auto *wd = &collect_entity_worker_data[i];
		wd->c = c;
		wd->ctx = make_checker_context(c);
		map_init(&wd->untyped);
	}

	for (auto const &entry : c->info.files) {
		AstFile *f = entry.value;
		thread_pool_add_task(check_collect_entities_all_worker_proc, f);
	}
	thread_pool_wait();
}

gb_internal void check_export_entities_in_pkg(CheckerContext *ctx, AstPackage *pkg, UntypedExprInfoMap *untyped) {
	if (pkg->files.count != 0) {
		AstPackageExportedEntity item = {};
		while (mpmc_dequeue(&pkg->exported_entity_queue, &item)) {
			AstFile *f = item.entity->file;
			if (ctx->file != f) {
				reset_checker_context(ctx, f, untyped);
			}
			add_entity(ctx, pkg->scope, item.identifier, item.entity);
			add_untyped_expressions(ctx->info, untyped);
		}
	}
}

gb_internal WORKER_TASK_PROC(check_export_entities_worker_proc) {
	AstPackage *pkg = (AstPackage *)data;
	auto *wd = &collect_entity_worker_data[current_thread_index()];
	check_export_entities_in_pkg(&wd->ctx, pkg, &wd->untyped);
	return 0;
}


gb_internal void check_export_entities(Checker *c) {
	isize thread_count = global_thread_pool.threads.count;

	// NOTE(bill): reuse `collect_entity_worker_data`

	for (isize i = 0; i < thread_count; i++) {
		auto *wd = &collect_entity_worker_data[i];
		map_clear(&wd->untyped);
		wd->ctx = make_checker_context(c);
	}

	for (auto const &entry : c->info.packages) {
		AstPackage *pkg = entry.value;
		thread_pool_add_task(check_export_entities_worker_proc, pkg);
	}
	thread_pool_wait();
}

gb_internal void check_import_entities(Checker *c) {
	Array<ImportGraphNode *> dep_graph = generate_import_dependency_graph(c);
	defer ({
		for_array(i, dep_graph) {
			import_graph_node_destroy(dep_graph[i], heap_allocator());
		}
		array_free(&dep_graph);
	});


	TIME_SECTION("check_import_entities - sort packages");
	// NOTE(bill): Priority queue
	auto pq = priority_queue_create(dep_graph, import_graph_node_cmp, import_graph_node_swap);

	PtrSet<AstPackage *> emitted = {};
	defer (ptr_set_destroy(&emitted));

	Array<ImportGraphNode *> package_order = {};
	array_init(&package_order, heap_allocator(), 0, c->parser->packages.count);
	defer (array_free(&package_order));

	while (pq.queue.count > 0) {
		ImportGraphNode *n = priority_queue_pop(&pq);

		AstPackage *pkg = n->pkg;

		if (n->dep_count > 0) {
			PtrSet<AstPackage *> visited = {};
			defer (ptr_set_destroy(&visited));

			auto path = find_import_path(c, pkg, pkg, &visited);
			defer (array_free(&path));

			if (path.count > 1) {
				ImportPathItem item = path[path.count-1];
				String pkg_name = item.pkg->name;
				error(item.decl, "Cyclic importation of '%.*s'", LIT(pkg_name));
				for (isize i = 0; i < path.count; i++) {
					error(item.decl, "'%.*s' refers to", LIT(pkg_name));
					item = path[i];
					pkg_name = item.pkg->name;
				}
				error(item.decl, "'%.*s'", LIT(pkg_name));
			}
		}

		for (ImportGraphNode *p : n->pred) {
			p->dep_count = gb_max(p->dep_count-1, 0);
			priority_queue_fix(&pq, p->index);
		}

		if (pkg == nullptr) {
			continue;
		}
		if (ptr_set_update(&emitted, pkg)) {
			continue;
		}

		array_add(&package_order, n);
	}

	TIME_SECTION("check_import_entities - collect file decls");
	CheckerContext ctx = make_checker_context(c);

	UntypedExprInfoMap untyped = {};
	defer (map_destroy(&untyped));

	isize min_pkg_index = 0;
	for (isize pkg_index = 0; pkg_index < package_order.count; pkg_index++) {
		ImportGraphNode *node = package_order[pkg_index];
		AstPackage *pkg = node->pkg;
		pkg->order = 1+pkg_index;

		for_array(i, pkg->files) {
			AstFile *f = pkg->files[i];

			reset_checker_context(&ctx, f, &untyped);
			ctx.collect_delayed_decls = true;

			// Check import declarations first to simplify things
			for (Ast *decl : f->delayed_decls_queues[AstDelayQueue_Import]) {
				check_add_import_decl(&ctx, decl);
			}
			array_clear(&f->delayed_decls_queues[AstDelayQueue_Import]);

			if (collect_file_decls(&ctx, f->decls)) {
				check_export_entities_in_pkg(&ctx, pkg, &untyped);
				pkg_index = min_pkg_index-1;
				break;
			}

			add_untyped_expressions(ctx.info, &untyped);
		}
		if (pkg_index < 0) {
			continue;
		}
		min_pkg_index = pkg_index;
	}

	TIME_SECTION("check_import_entities - check delayed entities");
	for_array(i, package_order) {
		ImportGraphNode *node = package_order[i];
		GB_ASSERT(node->scope->flags&ScopeFlag_Pkg);
		AstPackage *pkg = node->scope->pkg;

		for_array(i, pkg->files) {
			AstFile *f = pkg->files[i];
			reset_checker_context(&ctx, f, &untyped);

			for (Ast *decl : f->delayed_decls_queues[AstDelayQueue_Import]) {
				check_add_import_decl(&ctx, decl);
			}
			array_clear(&f->delayed_decls_queues[AstDelayQueue_Import]);
			add_untyped_expressions(ctx.info, &untyped);
		}

		for_array(i, pkg->files) {
			AstFile *f = pkg->files[i];
			reset_checker_context(&ctx, f, &untyped);
			correct_type_aliases_in_scope(&ctx, pkg->scope);
		}

		for_array(i, pkg->files) {
			AstFile *f = pkg->files[i];
			reset_checker_context(&ctx, f, &untyped);

			ctx.collect_delayed_decls = true;
			for (Ast *decl : f->delayed_decls_queues[AstDelayQueue_ForeignBlock]) {
				check_add_foreign_block_decl(&ctx, decl);
			}
			array_clear(&f->delayed_decls_queues[AstDelayQueue_ForeignBlock]);
		}

		for_array(i, pkg->files) {
			AstFile *f = pkg->files[i];
			reset_checker_context(&ctx, f, &untyped);

			for (Ast *expr : f->delayed_decls_queues[AstDelayQueue_Expr]) {
				Operand o = {};
				check_expr(&ctx, &o, expr);
			}
			array_clear(&f->delayed_decls_queues[AstDelayQueue_Expr]);

			add_untyped_expressions(ctx.info, &untyped);
		}
	}
}


gb_internal Array<Entity *> find_entity_path(Entity *start, Entity *end, PtrSet<Entity *> *visited = nullptr);

gb_internal bool find_entity_path_tuple(Type *tuple, Entity *end, PtrSet<Entity *> *visited, Array<Entity *> *path_) {
	GB_ASSERT(path_ != nullptr);
	if (tuple == nullptr) {
		return false;
	}
	GB_ASSERT(tuple->kind == Type_Tuple);
	for_array(i, tuple->Tuple.variables) {
		Entity *var = tuple->Tuple.variables[i];
		DeclInfo *var_decl = var->decl_info;
		if (var_decl == nullptr) {
			continue;
		}
		for (Entity *dep : var_decl->deps) {
			if (dep == end) {
				auto path = array_make<Entity *>(heap_allocator());
				array_add(&path, dep);
				*path_ = path;
				return true;
			}
			auto next_path = find_entity_path(dep, end, visited);
			if (next_path.count > 0) {
				array_add(&next_path, dep);
				*path_ = next_path;
				return true;
			}
		}
	}

	return false;
}

gb_internal Array<Entity *> find_entity_path(Entity *start, Entity *end, PtrSet<Entity *> *visited) {
	PtrSet<Entity *> visited_ = {};
	bool made_visited = false;
	if (visited == nullptr) {
		made_visited = true;
		visited = &visited_;
	}
	defer (if (made_visited) {
		ptr_set_destroy(&visited_);
	});

	Array<Entity *> empty_path = {};

	if (ptr_set_update(visited, start)) {
		return empty_path;
	}

	DeclInfo *decl = start->decl_info;
	if (decl) {
		if (start->kind == Entity_Procedure) {
			Type *t = base_type(start->type);
			GB_ASSERT(t->kind == Type_Proc);

			Array<Entity *> path = {};
			if (find_entity_path_tuple(t->Proc.params, end, visited, &path)) {
				return path;
			}
			if (find_entity_path_tuple(t->Proc.results, end, visited, &path)) {
				return path;
			}
		} else {
			for (Entity *dep : decl->deps) {
				if (dep == end) {
					auto path = array_make<Entity *>(heap_allocator());
					array_add(&path, dep);
					return path;
				}
				auto next_path = find_entity_path(dep, end, visited);
				if (next_path.count > 0) {
					array_add(&next_path, dep);
					return next_path;
				}
			}
		}
	}
	return empty_path;
}


gb_internal void calculate_global_init_order(Checker *c) {
	CheckerInfo *info = &c->info;

	TIME_SECTION("calculate_global_init_order: generate entity dependency graph");
	Array<EntityGraphNode *> dep_graph = generate_entity_dependency_graph(info, heap_allocator());
	defer ({
		for_array(i, dep_graph) {
			entity_graph_node_destroy(dep_graph[i], heap_allocator());
		}
		array_free(&dep_graph);
	});

	TIME_SECTION("calculate_global_init_order: priority queue create");
	// NOTE(bill): Priority queue
	auto pq = priority_queue_create(dep_graph, entity_graph_node_cmp, entity_graph_node_swap);

	PtrSet<DeclInfo *> emitted = {};
	defer (ptr_set_destroy(&emitted));

	TIME_SECTION("calculate_global_init_order: queue sort");
	while (pq.queue.count > 0) {
		EntityGraphNode *n = priority_queue_pop(&pq);
		Entity *e = n->entity;

		if (n->dep_count > 0) {
			auto path = find_entity_path(e, e);
			defer (array_free(&path));

			if (path.count > 0) {
				Entity *e = path[0];
				error(e->token, "Cyclic initialization of '%.*s'", LIT(e->token.string));
				for (isize i = path.count-1; i >= 0; i--) {
					error(e->token, "\t'%.*s' refers to", LIT(e->token.string));
					e = path[i];
				}
				error(e->token, "\t'%.*s'", LIT(e->token.string));
			}
		}

		for (EntityGraphNode *p : n->pred) {
			p->dep_count -= 1;
			p->dep_count = gb_max(p->dep_count, 0);
			priority_queue_fix(&pq, p->index);
		}

		DeclInfo *d = decl_info_of_entity(e);
		if (e->kind != Entity_Variable) {
			continue;
		}
		// IMPORTANT NOTE(bill, 2019-08-29): Just add it regardless of the ordering
		// because it does not need any initialization other than zero
		// if (!decl_info_has_init(d)) {
		// 	continue;
		// }
		if (ptr_set_update(&emitted, d)) {
			continue;
		}

		array_add(&info->variable_init_order, d);
	}

	if (false) {
		gb_printf("Variable Initialization Order:\n");
		for_array(i, info->variable_init_order) {
			DeclInfo *d = info->variable_init_order[i];
			Entity *e = d->entity;
			gb_printf("\t'%.*s' %llu\n", LIT(e->token.string), cast(unsigned long long)e->order_in_src);
		}
		gb_printf("\n");
	}
}

gb_internal void check_procedure_later_from_entity(Checker *c, Entity *e, char const *from_msg) {
	if (e == nullptr || e->kind != Entity_Procedure) {
		return;
	}
	if (e->Procedure.is_foreign) {
		return;
	}
	if ((e->flags & EntityFlag_ProcBodyChecked) != 0) {
		return;
	}
	if ((e->flags & EntityFlag_Overridden) != 0) {
		// NOTE (zen3ger) Delay checking of a proc alias until the underlying proc is checked.
		GB_ASSERT(e->aliased_of != nullptr);
		GB_ASSERT(e->aliased_of->kind == Entity_Procedure);
		if ((e->aliased_of->flags & EntityFlag_ProcBodyChecked) != 0) {
			e->flags |= EntityFlag_ProcBodyChecked;
			return;
		}
		// NOTE (zen3ger) A proc alias *does not* have a body and tags!
		check_procedure_later(c, e->file, e->token, e->decl_info, e->type, nullptr, 0);
		return;
	}
	Type *type = base_type(e->type);
	if (type == t_invalid) {
		return;
	}
	GB_ASSERT_MSG(type->kind == Type_Proc, "%s", type_to_string(e->type));

	if (is_type_polymorphic(type) && !type->Proc.is_poly_specialized) {
		return;
	}

	GB_ASSERT(e->decl_info != nullptr);

	ProcInfo *pi = gb_alloc_item(permanent_allocator(), ProcInfo);
	pi->file  = e->file;
	pi->token = e->token;
	pi->decl  = e->decl_info;
	pi->type  = e->type;

	Ast *pl = e->decl_info->proc_lit;
	GB_ASSERT(pl != nullptr);
	pi->body  = pl->ProcLit.body;
	pi->tags  = pl->ProcLit.tags;
	if (pi->body == nullptr) {
		return;
	}
	if (from_msg != nullptr) {
		debugf("CHECK PROCEDURE LATER [FROM %s]! %.*s :: %s {...}\n", from_msg, LIT(e->token.string), type_to_string(e->type));
	}
	check_procedure_later(c, pi);
}


gb_internal bool check_proc_info(Checker *c, ProcInfo *pi, UntypedExprInfoMap *untyped) {
	if (pi == nullptr) {
		return false;
	}
	if (pi->type == nullptr) {
		return false;
	}

	if (!mutex_try_lock(&pi->decl->proc_checked_mutex)) {
		return false;
	}
	defer (mutex_unlock(&pi->decl->proc_checked_mutex));

	Entity *e = pi->decl->entity;
	switch (pi->decl->proc_checked_state.load()) {
	case ProcCheckedState_InProgress:
		if (e) {
			GB_ASSERT(global_procedure_body_in_worker_queue.load());
		}
		return false;
	case ProcCheckedState_Checked:
		if (e != nullptr) {
			GB_ASSERT(e->flags & EntityFlag_ProcBodyChecked);
		}
		return true;
	case ProcCheckedState_Unchecked:
		// okay
		break;
	}
	pi->decl->proc_checked_state.store(ProcCheckedState_InProgress);

	GB_ASSERT(pi->type->kind == Type_Proc);
	TypeProc *pt = &pi->type->Proc;
	String name = pi->token.string;

	if (pt->is_polymorphic && !pt->is_poly_specialized) {
		Token token = pi->token;
		if (pi->poly_def_node != nullptr) {
			token = ast_token(pi->poly_def_node);
		}
		error(token, "Unspecialized polymorphic procedure '%.*s'", LIT(name));
		pi->decl->proc_checked_state.store(ProcCheckedState_Unchecked);
		return false;
	}

	if (pt->is_polymorphic && pt->is_poly_specialized) {
		Entity *e = pi->decl->entity;
		GB_ASSERT(e != nullptr);
		if ((e->flags & EntityFlag_Used) == 0) {
			// NOTE(bill, 2019-08-31): It was never used, don't check
			// NOTE(bill, 2023-01-02): This may need to be checked again if it is used elsewhere?
			pi->decl->proc_checked_state.store(ProcCheckedState_Unchecked);
			return false;
		}
	}

	CheckerContext ctx = make_checker_context(c);
	defer (destroy_checker_context(&ctx));
	reset_checker_context(&ctx, pi->file, untyped);
	ctx.decl = pi->decl;

	bool bounds_check    = (pi->tags & ProcTag_bounds_check)    != 0;
	bool no_bounds_check = (pi->tags & ProcTag_no_bounds_check) != 0;

	bool type_assert    = (pi->tags & ProcTag_type_assert)    != 0;
	bool no_type_assert = (pi->tags & ProcTag_no_type_assert) != 0;

	if (bounds_check) {
		ctx.state_flags |= StateFlag_bounds_check;
		ctx.state_flags &= ~StateFlag_no_bounds_check;
	} else if (no_bounds_check) {
		ctx.state_flags |= StateFlag_no_bounds_check;
		ctx.state_flags &= ~StateFlag_bounds_check;
	}

	if (type_assert) {
		ctx.state_flags |= StateFlag_type_assert;
		ctx.state_flags &= ~StateFlag_no_type_assert;
	} else if (no_type_assert) {
		ctx.state_flags |= StateFlag_no_type_assert;
		ctx.state_flags &= ~StateFlag_type_assert;
	}

	bool body_was_checked = check_proc_body(&ctx, pi->token, pi->decl, pi->type, pi->body);

	if (body_was_checked) {
		pi->decl->proc_checked_state.store(ProcCheckedState_Checked);
		if (pi->body) {
			Entity *e = pi->decl->entity;
			if (e != nullptr) {
				e->flags |= EntityFlag_ProcBodyChecked;
			}
		}
	} else {
		pi->decl->proc_checked_state.store(ProcCheckedState_Unchecked);
		if (pi->body) {
			Entity *e = pi->decl->entity;
			if (e != nullptr) {
				e->flags &= ~EntityFlag_ProcBodyChecked;
			}
		}
	}

	add_untyped_expressions(&c->info, ctx.untyped);

	rw_mutex_shared_lock(&ctx.decl->deps_mutex);
	for (Entity *dep : ctx.decl->deps) {
		if (dep && dep->kind == Entity_Procedure &&
		    (dep->flags & EntityFlag_ProcBodyChecked) == 0) {
			check_procedure_later_from_entity(c, dep, NULL);
		}
	}
	rw_mutex_shared_unlock(&ctx.decl->deps_mutex);

	return true;
}

GB_STATIC_ASSERT(sizeof(isize) == sizeof(void *));

gb_internal bool consume_proc_info(Checker *c, ProcInfo *pi, UntypedExprInfoMap *untyped);

gb_internal void check_unchecked_bodies(Checker *c) {
	// NOTE(2021-02-26, bill): Sanity checker
	// This is a partial hack to make sure all procedure bodies have been checked
	// even ones which should not exist, due to the multithreaded nature of the parser
	// HACK TODO(2021-02-26, bill): Actually fix this race condition

	GB_ASSERT(c->procs_to_check.count == 0);

	UntypedExprInfoMap untyped = {};
	defer (map_destroy(&untyped));

	// use the `procs_to_check` array
	global_procedure_body_in_worker_queue = false;

	for (Entity *e : c->info.minimum_dependency_set) {
		check_procedure_later_from_entity(c, e, "check_unchecked_bodies");
	}

	if (!global_procedure_body_in_worker_queue) {
		for_array(i, c->procs_to_check) {
			ProcInfo *pi = c->procs_to_check[i];
			consume_proc_info(c, pi, &untyped);
		}
		array_clear(&c->procs_to_check);
	} else {
		thread_pool_wait();
	}

	global_procedure_body_in_worker_queue = false;
	global_after_checking_procedure_bodies = true;
}

gb_internal void check_safety_all_procedures_for_unchecked(Checker *c) {
	GB_ASSERT(DEBUG_CHECK_ALL_PROCEDURES);
	UntypedExprInfoMap untyped = {};
	defer (map_destroy(&untyped));


	for_array(i, c->info.all_procedures) {
		ProcInfo *pi = c->info.all_procedures[i];
		GB_ASSERT(pi != nullptr);
		GB_ASSERT(pi->decl != nullptr);
		Entity *e = pi->decl->entity;
		auto proc_checked_state = pi->decl->proc_checked_state.load();
		gb_unused(proc_checked_state);
		if (e && ((e->flags & EntityFlag_ProcBodyChecked) == 0)) {
			if ((e->flags & EntityFlag_Used) != 0) {
				// debugf("%.*s :: %s\n", LIT(e->token.string), type_to_string(e->type));
				// debugf("proc body unchecked\n");
				// debugf("Checked State: %s\n\n", ProcCheckedState_strings[proc_checked_state]);

				consume_proc_info(c, pi, &untyped);
			}
		}
	}
}

gb_internal GB_COMPARE_PROC(init_procedures_cmp);
gb_internal GB_COMPARE_PROC(fini_procedures_cmp);

gb_internal void remove_neighbouring_duplicate_entires_from_sorted_array(Array<Entity *> *array) {
	Entity *prev = nullptr;

	for (isize i = 0; i < array->count; /**/) {
		Entity *curr = array->data[i];
		if (prev == curr) {
			array_ordered_remove(array, i);
		} else {
			prev = curr;
			i += 1;
		}
	}
}


gb_internal void check_test_procedures(Checker *c) {
	array_sort(c->info.testing_procedures, init_procedures_cmp);
	remove_neighbouring_duplicate_entires_from_sorted_array(&c->info.testing_procedures);
}


gb_global std::atomic<isize> total_bodies_checked;

gb_internal bool consume_proc_info(Checker *c, ProcInfo *pi, UntypedExprInfoMap *untyped) {
	GB_ASSERT(pi->decl != nullptr);
	switch (pi->decl->proc_checked_state.load()) {
	case ProcCheckedState_InProgress:
		return false;
	case ProcCheckedState_Checked:
		return true;
	}

	if (pi->decl->parent && pi->decl->parent->entity) {
		Entity *parent = pi->decl->parent->entity;
		// NOTE(bill): Only check a nested procedure if its parent's body has been checked first
		// This is prevent any possible race conditions in evaluation when multithreaded
		// NOTE(bill): In single threaded mode, this should never happen
		if (parent->kind == Entity_Procedure && (parent->flags & EntityFlag_ProcBodyChecked) == 0) {
			check_procedure_later(c, pi);
			return false;
		}
	}
	if (untyped) {
		map_clear(untyped);
	}
	if (check_proc_info(c, pi, untyped)) {
		total_bodies_checked.fetch_add(1, std::memory_order_relaxed);
		return true;
	}
	return false;
}

struct CheckProcedureBodyWorkerData {
	Checker *c;
	UntypedExprInfoMap untyped;
};

gb_global CheckProcedureBodyWorkerData *check_procedure_bodies_worker_data;

gb_internal WORKER_TASK_PROC(check_proc_info_worker_proc) {
	auto *wd = &check_procedure_bodies_worker_data[current_thread_index()];
	UntypedExprInfoMap *untyped = &wd->untyped;
	Checker *c = wd->c;

	ProcInfo *pi = cast(ProcInfo *)data;

	GB_ASSERT(pi->decl != nullptr);
	if (pi->decl->parent && pi->decl->parent->entity) {
		Entity *parent = pi->decl->parent->entity;
		// NOTE(bill): Only check a nested procedure if its parent's body has been checked first
		// This is prevent any possible race conditions in evaluation when multithreaded
		// NOTE(bill): In single threaded mode, this should never happen
		if (parent->kind == Entity_Procedure && (parent->flags & EntityFlag_ProcBodyChecked) == 0) {
			thread_pool_add_task(check_proc_info_worker_proc, pi);
			return 1;
		}
	}
	map_clear(untyped);
	if (check_proc_info(c, pi, untyped)) {
		total_bodies_checked.fetch_add(1, std::memory_order_relaxed);
		return 0;
	}
	return 1;
}

gb_internal void check_init_worker_data(Checker *c) {
	u32 thread_count = cast(u32)global_thread_pool.threads.count;

	check_procedure_bodies_worker_data = gb_alloc_array(permanent_allocator(), CheckProcedureBodyWorkerData, thread_count);

	for (isize i = 0; i < thread_count; i++) {
		check_procedure_bodies_worker_data[i].c = c;
		map_init(&check_procedure_bodies_worker_data[i].untyped);
	}
}

gb_internal void check_procedure_bodies(Checker *c) {
	GB_ASSERT(c != nullptr);

	u32 thread_count = cast(u32)global_thread_pool.threads.count;
	if (build_context.no_threaded_checker) {
		thread_count = 1;
	}

	if (thread_count == 1) {
		UntypedExprInfoMap *untyped = &check_procedure_bodies_worker_data[0].untyped;
		for_array(i, c->procs_to_check) {
			consume_proc_info(c, c->procs_to_check[i], untyped);
		}
		array_clear(&c->procs_to_check);

		debugf("Total Procedure Bodies Checked: %td\n", total_bodies_checked.load(std::memory_order_relaxed));
		return;
	}

	global_procedure_body_in_worker_queue = true;

	isize prev_procs_to_check_count = c->procs_to_check.count;
	for_array(i, c->procs_to_check) {
		thread_pool_add_task(check_proc_info_worker_proc, c->procs_to_check[i]);
	}
	GB_ASSERT(prev_procs_to_check_count == c->procs_to_check.count);
	array_clear(&c->procs_to_check);

	thread_pool_wait();

	global_procedure_body_in_worker_queue = false;
}
gb_internal void add_untyped_expressions(CheckerInfo *cinfo, UntypedExprInfoMap *untyped) {
	if (untyped == nullptr) {
		return;
	}
	for (auto const &entry : *untyped) {
		Ast *expr = entry.key;
		ExprInfo *info = entry.value;
		if (expr != nullptr && info != nullptr) {
			mpsc_enqueue(&cinfo->checker->global_untyped_queue, UntypedExprInfo{expr, info});
		}
	}
	map_clear(untyped);
}

gb_internal Type *tuple_to_pointers(Type *ot) {
	if (ot == nullptr) {
		return nullptr;
	}
	GB_ASSERT(ot->kind == Type_Tuple);


	Type *t = alloc_type_tuple();
	t->Tuple.variables = slice_make<Entity *>(heap_allocator(), ot->Tuple.variables.count);

	Scope *scope = nullptr;
	for_array(i, t->Tuple.variables) {
		Entity *e = ot->Tuple.variables[i];
		t->Tuple.variables[i] = alloc_entity_variable(scope, e->token, alloc_type_pointer(e->type));
	}
	t->Tuple.is_packed = ot->Tuple.is_packed;

	return t;
}

gb_internal void check_deferred_procedures(Checker *c) {
	for (Entity *src = nullptr; mpsc_dequeue(&c->procs_with_deferred_to_check, &src); /**/) {
		GB_ASSERT(src->kind == Entity_Procedure);

		DeferredProcedureKind dst_kind = src->Procedure.deferred_procedure.kind;
		Entity *dst = src->Procedure.deferred_procedure.entity;
		GB_ASSERT(dst != nullptr);
		GB_ASSERT(dst->kind == Entity_Procedure);

		char const *attribute = "deferred_none";
		switch (dst_kind) {
		case DeferredProcedure_none:          attribute = "deferred_none";          break;
		case DeferredProcedure_in:            attribute = "deferred_in";            break;
		case DeferredProcedure_out:           attribute = "deferred_out";           break;
		case DeferredProcedure_in_out:        attribute = "deferred_in_out";        break;
		case DeferredProcedure_in_by_ptr:     attribute = "deferred_in_by_ptr";     break;
		case DeferredProcedure_out_by_ptr:    attribute = "deferred_out_by_ptr";    break;
		case DeferredProcedure_in_out_by_ptr: attribute = "deferred_in_out_by_ptr"; break;
		}

		if (src == dst) {
			error(src->token, "'%.*s' cannot be used as its own %s", LIT(dst->token.string), attribute);
			continue;
		}

		if (is_type_polymorphic(src->type) || is_type_polymorphic(dst->type)) {
			error(src->token, "'%s' cannot be used with a polymorphic procedure", attribute);
			continue;
		}

		if (dst->flags & EntityFlag_Disabled) {
			// Prevent procedures that have been disabled from acting as deferrals.
			src->Procedure.deferred_procedure = {};
			continue;
		}

		GB_ASSERT(is_type_proc(src->type));
		GB_ASSERT(is_type_proc(dst->type));
		Type *src_params = base_type(src->type)->Proc.params;
		Type *src_results = base_type(src->type)->Proc.results;
		Type *dst_params = base_type(dst->type)->Proc.params;

		bool by_ptr = false;
		switch (dst_kind) {
		case DeferredProcedure_in_by_ptr:
			by_ptr     = true;
			src_params = tuple_to_pointers(src_params);
			break;
		case DeferredProcedure_out_by_ptr:
			by_ptr      = true;
			src_results = tuple_to_pointers(src_results);
			break;
		case DeferredProcedure_in_out_by_ptr:
			by_ptr      = true;
			src_params  = tuple_to_pointers(src_params);
			src_results = tuple_to_pointers(src_results);
			break;
		}

		switch (dst_kind) {
		case DeferredProcedure_none:
			{
				if (dst_params == nullptr) {
					// Okay
					continue;
				}

				error(src->token, "Deferred procedure '%.*s' must have no input parameters", LIT(dst->token.string));
			} break;
		case DeferredProcedure_in:
		case DeferredProcedure_in_by_ptr:
			{
				if (src_params == nullptr && dst_params == nullptr) {
					// Okay
					continue;
				}
				if ((src_params == nullptr && dst_params != nullptr) ||
				    (src_params != nullptr && dst_params == nullptr)) {
					error(src->token, "Deferred procedure '%.*s' parameters do not match the inputs of initial procedure '%.*s'", LIT(dst->token.string), LIT(src->token.string));
					continue;
				}

				GB_ASSERT(src_params->kind == Type_Tuple);
				GB_ASSERT(dst_params->kind == Type_Tuple);

				if (are_types_identical(src_params, dst_params)) {
					// Okay!
				} else {
					gbString s = type_to_string(src_params);
					gbString d = type_to_string(dst_params);
					error(src->token, "Deferred procedure '%.*s' parameters do not match the inputs of initial procedure '%.*s':\n\t(%s) =/= (%s)",
					      LIT(dst->token.string), LIT(src->token.string),
					      d, s
					);
					gb_string_free(d);
					gb_string_free(s);
					continue;
				}
			} break;
		case DeferredProcedure_out:
		case DeferredProcedure_out_by_ptr:
			{
				if (src_results == nullptr && dst_params == nullptr) {
					// Okay
					continue;
				}
				if ((src_results == nullptr && dst_params != nullptr) ||
				    (src_results != nullptr && dst_params == nullptr)) {
					error(src->token, "Deferred procedure '%.*s' parameters do not match the results of initial procedure '%.*s'", LIT(dst->token.string), LIT(src->token.string));
					continue;
				}

				GB_ASSERT(src_results->kind == Type_Tuple);
				GB_ASSERT(dst_params->kind == Type_Tuple);

				if (are_types_identical(src_results, dst_params)) {
					// Okay!
				} else {
					gbString s = type_to_string(src_results);
					gbString d = type_to_string(dst_params);
					error(src->token, "Deferred procedure '%.*s' parameters do not match the results of initial procedure '%.*s':\n\t(%s) =/= (%s)",
					      LIT(dst->token.string), LIT(src->token.string),
					      d, s
					);
					gb_string_free(d);
					gb_string_free(s);
					continue;
				}
			} break;
		case DeferredProcedure_in_out:
		case DeferredProcedure_in_out_by_ptr:
			{
				if (src_params == nullptr && src_results == nullptr && dst_params == nullptr) {
					// Okay
					continue;
				}

				if (dst_params == nullptr) {
					error(src->token, "Deferred procedure must have parameters for %s", attribute);
					continue;
				}
				GB_ASSERT(dst_params->kind == Type_Tuple);

				Type *tsrc = alloc_type_tuple();
				auto &sv = tsrc->Tuple.variables;
				auto const &dv = dst_params->Tuple.variables;
				gb_unused(dv);

				isize len = 0;
				if (src_params != nullptr) {
					GB_ASSERT(src_params->kind == Type_Tuple);
					len += src_params->Tuple.variables.count;
				}
				if (src_results != nullptr) {
					GB_ASSERT(src_results->kind == Type_Tuple);
					len += src_results->Tuple.variables.count;
				}
				slice_init(&sv, heap_allocator(), len);
				isize offset = 0;
				if (src_params != nullptr) {
					for_array(i, src_params->Tuple.variables) {
						sv[offset++] = src_params->Tuple.variables[i];
					}
				}
				if (src_results != nullptr) {
					for_array(i, src_results->Tuple.variables) {
						sv[offset++] = src_results->Tuple.variables[i];
					}
				}
				GB_ASSERT(offset == len);


				if (are_types_identical(tsrc, dst_params)) {
					// Okay!
				} else {
					gbString s = type_to_string(tsrc);
					gbString d = type_to_string(dst_params);
					error(src->token, "Deferred procedure '%.*s' parameters do not match the results of initial procedure '%.*s':\n\t(%s) =/= (%s)",
					      LIT(dst->token.string), LIT(src->token.string),
					      d, s
					);
					gb_string_free(d);
					gb_string_free(s);
					continue;
				}
			} break;
		}
	}

}

gb_internal void check_objc_context_provider_procedures(Checker *c) {
	for (Entity *e = nullptr; mpsc_dequeue(&c->procs_with_objc_context_provider_to_check, &e); /**/) {
		GB_ASSERT(e->kind == Entity_TypeName);

		Entity *proc_entity = e->TypeName.objc_context_provider;
		GB_ASSERT(proc_entity->kind == Entity_Procedure);

		auto &proc = proc_entity->type->Proc;

		Type *return_type = proc.result_count != 1 ? t_untyped_nil : base_named_type(proc.results->Tuple.variables[0]->type);
		if (return_type != t_context) {
			error(proc_entity->token, "The @(objc_context_provider) procedure must only return a context.");
		}

		const char *self_param_err = "The @(objc_context_provider) procedure must take as a parameter a single pointer to the @(objc_type) value.";
		if (proc.param_count != 1) {
			error(proc_entity->token, self_param_err);
		}

		Type *self_param = base_type(proc.params->Tuple.variables[0]->type);
		if (self_param->kind != Type_Pointer) {
			error(proc_entity->token, self_param_err);
		}

		Type *self_type = base_named_type(self_param->Pointer.elem);
		if (!internal_check_is_assignable_to(self_type, e->type) &&
			!(e->TypeName.objc_ivar && internal_check_is_assignable_to(self_type, e->TypeName.objc_ivar))) {
			error(proc_entity->token, self_param_err);
		}
		if (proc.calling_convention != ProcCC_CDecl && proc.calling_convention != ProcCC_Contextless) {
			error(e->token, self_param_err);
		}
		if (proc.is_polymorphic) {
			error(e->token, self_param_err);
		}
	}
}

gb_internal void check_unique_package_names(Checker *c) {
	ERROR_BLOCK();

	StringMap<AstPackage *> pkgs = {}; // Key: package name
	string_map_init(&pkgs, 2*c->info.packages.count);
	defer (string_map_destroy(&pkgs));

	for (auto const &entry : c->info.packages) {
		AstPackage *pkg = entry.value;
		if (pkg->files.count == 0) {
			continue; // Sanity check
		}

		String name = pkg->name;
		auto key = string_hash_string(name);
		auto *found = string_map_get(&pkgs, key);
		if (found == nullptr) {
			string_map_set(&pkgs, key, pkg);
			continue;
		}
		auto *curr = pkg->files[0]->pkg_decl;
		auto *prev = (*found)->files[0]->pkg_decl;
		if (curr == prev) {
			// NOTE(bill): A false positive was found, ignore it
			continue;
		}


		begin_error_block();
		error(curr, "Duplicate declaration of 'package %.*s'", LIT(name));
		error_line("\tA package name must be unique\n"
		           "\tThere is no relation between a package name and the directory that contains it, so they can be completely different\n"
		           "\tA package name is required for link name prefixing to have a consistent ABI\n");
		error_line("%s found at previous location\n", token_pos_to_string(ast_token(prev).pos));

		// NOTE(Jeroen): Check if the conflicting imports are the same case-folded directory
		//               See https://github.com/odin-lang/Odin/issues/5080
		#if defined(GB_SYSTEM_WINDOWS)
		String dir_a = pkg->files[0]->directory;
		String dir_b = (*found)->files[0]->directory;

		if (str_eq_ignore_case(dir_a, dir_b)) {
			error_line("\tRemember that Windows case-folds paths, and so %.*s and %.*s are the same directory.\n", LIT(dir_a), LIT(dir_b));
			// Could also perform a FS lookup to check which of the two is the actual directory and suggest it, but this should be enough.
		}
		#endif

		end_error_block();
	}
}

gb_internal void check_add_entities_from_queues(Checker *c) {
	isize cap = c->info.entities.count + c->info.entity_queue.count.load(std::memory_order_relaxed);
	array_reserve(&c->info.entities, cap);
	for (Entity *e; mpsc_dequeue(&c->info.entity_queue, &e); /**/) {
		array_add(&c->info.entities, e);
	}
}

gb_internal void check_add_definitions_from_queues(Checker *c) {
	isize cap = c->info.definitions.count + c->info.definition_queue.count.load(std::memory_order_relaxed);
	array_reserve(&c->info.definitions, cap);
	for (Entity *e; mpsc_dequeue(&c->info.definition_queue, &e); /**/) {
		array_add(&c->info.definitions, e);
	}
}

gb_internal void check_merge_queues_into_arrays(Checker *c) {
	for (Type *t = nullptr; mpsc_dequeue(&c->soa_types_to_complete, &t); /**/) {
		complete_soa_type(c, t, false);
	}
	check_add_entities_from_queues(c);
	check_add_definitions_from_queues(c);
}

gb_internal GB_COMPARE_PROC(init_procedures_cmp) {
	int cmp = 0;
	Entity *x = *(Entity **)a;
	Entity *y = *(Entity **)b;
	if (x == y) {
		cmp = 0;
		return cmp;
	}

	if (x->pkg != y->pkg) {
		isize order_x = x->pkg ? x->pkg->order : 0;
		isize order_y = y->pkg ? y->pkg->order : 0;
		cmp = isize_cmp(order_x, order_y);
		if (cmp) {
			return cmp;
		}
	}
	if (x->file != y->file) {
		String fullpath_x = x->file ? x->file->fullpath : (String{});
		String fullpath_y = y->file ? y->file->fullpath : (String{});
		String file_x = filename_from_path(fullpath_x);
		String file_y = filename_from_path(fullpath_y);

		cmp = string_compare(file_x, file_y);
		if (cmp) {
			return cmp;
		}
	}


	cmp = u64_cmp(x->order_in_src, y->order_in_src);
	if (cmp) {
		return cmp;
	}
	return i32_cmp(x->token.pos.offset, y->token.pos.offset);
}

gb_internal GB_COMPARE_PROC(fini_procedures_cmp) {
	return init_procedures_cmp(b, a);
}

gb_internal void check_sort_init_and_fini_procedures(Checker *c) {
	array_sort(c->info.init_procedures, init_procedures_cmp);
	array_sort(c->info.fini_procedures, fini_procedures_cmp);

	// NOTE(bill): remove possible duplicates from the init/fini lists
	// NOTE(bill): because the arrays are sorted, you only need to check the previous element
	remove_neighbouring_duplicate_entires_from_sorted_array(&c->info.init_procedures);
	remove_neighbouring_duplicate_entires_from_sorted_array(&c->info.fini_procedures);
}

gb_internal void add_type_info_for_type_definitions(Checker *c) {
	for_array(i, c->info.definitions) {
		Entity *e = c->info.definitions[i];
		if (e->kind == Entity_TypeName && e->type != nullptr && is_type_typed(e->type)) {
			i64 align = type_align_of(e->type);
			if (align > 0 && ptr_set_exists(&c->info.minimum_dependency_set, e)) {
				add_type_info_type(&c->builtin_ctx, e->type);
			}
		}
	}
}

gb_internal void check_walk_all_dependencies(DeclInfo *decl) {
	if (decl == nullptr) {
		return;
	}
	for (DeclInfo *child = decl->next_child; child != nullptr; child = child->next_sibling) {
		check_walk_all_dependencies(child);
	}
	add_deps_from_child_to_parent(decl);
}

gb_internal void check_update_dependency_tree_for_procedures(Checker *c) {
	mutex_lock(&c->nested_proc_lits_mutex);
	for (DeclInfo *decl : c->nested_proc_lits) {
		check_walk_all_dependencies(decl);
	}
	mutex_unlock(&c->nested_proc_lits_mutex);
	for (Entity *e : c->info.entities) {
		DeclInfo *decl = e->decl_info;
		check_walk_all_dependencies(decl);
	}
}


gb_internal void check_parsed_files(Checker *c) {
	TIME_SECTION("map full filepaths to scope");
	add_type_info_type(&c->builtin_ctx, t_invalid);

	// Map full filepaths to Scopes
	for_array(i, c->parser->packages) {
		AstPackage *p = c->parser->packages[i];
		Scope *scope = create_scope_from_package(&c->builtin_ctx, p);
		p->decl_info = make_decl_info(scope, c->builtin_ctx.decl);
		string_map_set(&c->info.packages, p->fullpath, p);

		if (scope->flags&ScopeFlag_Init) {
			c->info.init_package = p;
			c->info.init_scope = scope;
		}
		if (p->kind == Package_Runtime) {
			GB_ASSERT(c->info.runtime_package == nullptr);
			c->info.runtime_package = p;
		}
	}

	TIME_SECTION("init worker data");
	check_init_worker_data(c);

	TIME_SECTION("create file scopes");
	check_create_file_scopes(c);

	TIME_SECTION("collect entities");
	check_collect_entities_all(c);

	TIME_SECTION("export entities - pre");
	check_export_entities(c);

	// NOTE: Timing Section handled internally
	check_import_entities(c);

	TIME_SECTION("export entities - post");
	check_export_entities(c);

	TIME_SECTION("add entities from packages");
	check_merge_queues_into_arrays(c);

	TIME_SECTION("check all global entities");
	check_all_global_entities(c);

	TIME_SECTION("init preload");
	init_preload(c);

	TIME_SECTION("add global untyped expression to queue");
	add_untyped_expressions(&c->info, &c->info.global_untyped);

	CheckerContext prev_context = c->builtin_ctx;
	defer (c->builtin_ctx = prev_context);
	c->builtin_ctx.decl = make_decl_info(nullptr, nullptr);

	TIME_SECTION("check procedure bodies");
	check_procedure_bodies(c);

	TIME_SECTION("check foreign import fullpaths");
	check_foreign_import_fullpaths(c);

	TIME_SECTION("add entities from procedure bodies");
	check_merge_queues_into_arrays(c);

	TIME_SECTION("check scope usage");
	for (auto const &entry : c->info.files) {
		AstFile *f = entry.value;
		u64 vet_flags = ast_file_vet_flags(f);
		check_scope_usage(c, f->scope, vet_flags);
	}
	for (auto const &entry : c->info.packages) {
		AstPackage *pkg = entry.value;
		check_scope_usage_internal(c, pkg->scope, 0, true);
	}

	TIME_SECTION("add basic type information");
	// Add "Basic" type information
	for (isize i = 0; i < Basic_COUNT; i++) {
		Type *t = &basic_types[i];
		if (t->Basic.size > 0 &&
		    (t->Basic.flags & BasicFlag_LLVM) == 0) {
			add_type_info_type(&c->builtin_ctx, t);
		}
	}
	check_merge_queues_into_arrays(c);

	TIME_SECTION("check for type cycles and inline cycles");
	// NOTE(bill): Check for illegal cyclic type declarations
	for_array(i, c->info.definitions) {
		Entity *e = c->info.definitions[i];
		if (e->kind == Entity_TypeName && e->type != nullptr && is_type_typed(e->type)) {
			if (e->TypeName.is_type_alias) {
				// Ignore for the time being
			} else {
				(void)type_align_of(e->type);
			}
		} else if (e->kind == Entity_Procedure) {
			DeclInfo *decl = e->decl_info;
			ast_node(pl, ProcLit, decl->proc_lit);
			if (pl->inlining == ProcInlining_inline) {
				for (Entity *dep : decl->deps) {
					if (dep == e) {
						error(e->token, "Cannot inline recursive procedure '%.*s'", LIT(e->token.string));
						break;
					}
				}
			}
		}
	}

	TIME_SECTION("check deferred procedures");
	check_deferred_procedures(c);

	TIME_SECTION("check objc context provider procedures");
	check_objc_context_provider_procedures(c);

	TIME_SECTION("calculate global init order");
	calculate_global_init_order(c);

	TIME_SECTION("add type info for type definitions");
	add_type_info_for_type_definitions(c);
	check_merge_queues_into_arrays(c);

	TIME_SECTION("update dependency tree for procedures");
	check_update_dependency_tree_for_procedures(c);

	TIME_SECTION("generate minimum dependency set");
	generate_minimum_dependency_set(c, c->info.entry_point);

	TIME_SECTION("check bodies have all been checked");
	check_unchecked_bodies(c);

	TIME_SECTION("check #soa types");

	check_merge_queues_into_arrays(c);
	thread_pool_wait();

	TIME_SECTION("update minimum dependency set");
	generate_minimum_dependency_set_internal(c, c->info.entry_point);

	// NOTE(laytan): has to be ran after generate_minimum_dependency_set,
	// because that collects the test procedures.
	TIME_SECTION("check test procedures");
	check_test_procedures(c);

	check_merge_queues_into_arrays(c);
	thread_pool_wait();

	TIME_SECTION("check entry point");
	if (build_context.build_mode == BuildMode_Executable && !build_context.no_entry_point && build_context.command_kind != Command_test) {
		Scope *s = c->info.init_scope;
		GB_ASSERT(s != nullptr);
		GB_ASSERT(s->flags&ScopeFlag_Init);
		Entity *e = scope_lookup_current(s, str_lit("main"));
		if (e == nullptr) {
			Token token = {};
			token.pos.file_id = 0;
			token.pos.line    = 1;
			token.pos.column  = 1;
			if (s->pkg->files.count > 0) {
				AstFile *f = s->pkg->files[0];
				if (f->tokens.count > 0) {
					token = f->tokens[0];
				}
			}

			error(token, "Undefined entry point procedure 'main'");
		}
	} else if (build_context.build_mode == BuildMode_DynamicLibrary && build_context.no_entry_point) {
		c->info.entry_point = nullptr;
	}

	thread_pool_wait();
	GB_ASSERT(c->procs_to_check.count == 0);

	if (DEBUG_CHECK_ALL_PROCEDURES) {
		TIME_SECTION("check unchecked (safety measure)");
		check_safety_all_procedures_for_unchecked(c);
	}

	debugf("Total Procedure Bodies Checked: %td\n", total_bodies_checked.load(std::memory_order_relaxed));

	TIME_SECTION("check unique package names");
	check_unique_package_names(c);

	TIME_SECTION("sanity checks");
	check_merge_queues_into_arrays(c);
	GB_ASSERT(c->info.entity_queue.count.load(std::memory_order_relaxed) == 0);
	GB_ASSERT(c->info.definition_queue.count.load(std::memory_order_relaxed) == 0);

	TIME_SECTION("check instrumentation calls");
	{
		if ((c->info.instrumentation_enter_entity != nullptr) ^
		    (c->info.instrumentation_exit_entity  != nullptr)) {
			Entity *e = c->info.instrumentation_enter_entity;
			if (!e) e = c->info.instrumentation_exit_entity;
			error(e->token, "Both @(instrumentation_enter) and @(instrumentation_exit) must be defined");
		}
	}


	TIME_SECTION("add untyped expression values");
	// Add untyped expression values
	for (UntypedExprInfo u = {}; mpsc_dequeue(&c->global_untyped_queue, &u); /**/) {
		GB_ASSERT(u.expr != nullptr && u.info != nullptr);
		if (is_type_typed(u.info->type)) {
			compiler_error("%s (type %s) is typed!", expr_to_string(u.expr), type_to_string(u.info->type));
		}
		add_type_and_value(&c->builtin_ctx, u.expr, u.info->mode, u.info->type, u.info->value);
	}

	TIME_SECTION("initialize and check for collisions in type info array");
	{
		Array<TypeInfoPair> type_info_types; // sorted after filled
		array_init(&type_info_types, heap_allocator());
		defer (array_free(&type_info_types));

		for (auto const &tt : c->info.min_dep_type_info_set) {
			array_add(&type_info_types, tt);
		}
		array_sort(type_info_types, type_info_pair_cmp);

		array_init(&c->info.type_info_types_hash_map, heap_allocator(), type_info_types.count*2 + 1);
		map_reserve(&c->info.min_dep_type_info_index_map, type_info_types.count);

		isize hash_map_len = c->info.type_info_types_hash_map.count;
		for (auto const &tt : type_info_types) {
			isize index = tt.hash % hash_map_len;
			// NOTE(bill): no need for a sanity check since there
			// will always be enough space for the entries
			for (;;) {
				if (index == 0 || c->info.type_info_types_hash_map[index].hash != 0) {
					index = (index+1) % hash_map_len;
					continue;
				}
				break;
			}
			c->info.type_info_types_hash_map[index] = tt;

			bool exists = map_set_if_not_previously_exists(&c->info.min_dep_type_info_index_map, tt.hash, index);
			if (exists) {
				for (auto const &entry : c->info.min_dep_type_info_index_map) {
					if (entry.key != tt.hash) {
						continue;
					}
					auto const &other = c->info.type_info_types_hash_map[entry.value];
					if (are_types_identical_unique_tuples(tt.type, other.type)) {
						continue;
					}
					gbString t = temp_canonical_string(tt.type);
					gbString o = temp_canonical_string(other.type);
					GB_PANIC("%s (%s) %llu vs %s (%s) %llu",
					         type_to_string(tt.type, false),    t, cast(unsigned long long)tt.hash,
					         type_to_string(other.type, false), o, cast(unsigned long long)other.hash);
				}
			}
		}


		GB_ASSERT(c->info.min_dep_type_info_index_map.count <= type_info_types.count);
	}


	TIME_SECTION("sort init and fini procedures");
	check_sort_init_and_fini_procedures(c);

	if (c->info.intrinsics_entry_point_usage.count > 0) {
		TIME_SECTION("check intrinsics.__entry_point usage");
		Ast *node = nullptr;
		while (mpsc_dequeue(&c->info.intrinsics_entry_point_usage, &node)) {
			if (c->info.entry_point == nullptr && node != nullptr) {
				if (node->file()->pkg->kind != Package_Runtime) {
					error(node, "usage of intrinsics.__entry_point will be a no-op");
				}
			}
		}
	}


	TIME_SECTION("type check finish");
}<|MERGE_RESOLUTION|>--- conflicted
+++ resolved
@@ -1171,16 +1171,10 @@
 
 	{
 		GlobalEnumValue values[Subtarget_COUNT] = {
-<<<<<<< HEAD
-			{"Default", 		Subtarget_Default},
-			{"iOS",     		Subtarget_iOS},
-			{"iPhoneSimulator", Subtarget_iPhoneSimulator},
-=======
 			{"Default",         Subtarget_Default},
 			{"iPhone",          Subtarget_iPhone},
 			{"iPhoneSimulator", Subtarget_iPhoneSimulator},
 			{"Android",         Subtarget_Android},
->>>>>>> ec750943
 		};
 
 		auto fields = add_global_enum_type(str_lit("Odin_Platform_Subtarget_Type"), values, gb_count_of(values));
